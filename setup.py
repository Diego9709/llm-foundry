--- conflicted
+++ resolved
@@ -51,11 +51,7 @@
 ]
 
 install_requires = [
-<<<<<<< HEAD
     'mosaicml[libcloud,wandb,oci,gcs]>=0.21.1,<0.22',
-=======
-    'mosaicml[libcloud,wandb,oci,gcs]>=0.20.1,<0.21',
->>>>>>> c9685cf6
     'mlflow>=2.10,<3',
     'accelerate>=0.25,<0.26',  # for HF inference `device_map`
     'transformers>=4.38.2,<4.39',
@@ -94,28 +90,14 @@
 ]
 
 extra_deps['databricks'] = [
-<<<<<<< HEAD
     'mosaicml[databricks]>=0.21.1,<0.22',
-=======
-    'mosaicml[databricks]>=0.20.1,<0.21',
->>>>>>> c9685cf6
     'databricks-sql-connector>=3,<4',
     'databricks-connect==14.1.0',
     'lz4>=4,<5',
 ]
 
 extra_deps['tensorboard'] = [
-<<<<<<< HEAD
     'mosaicml[tensorboard]>=0.21.1,<0.22',
-]
-
-extra_deps['gpu'] = [
-    'flash-attn==1.0.9',
-    # PyPI does not support direct dependencies, so we remove this line before uploading from PyPI
-    'xentropy-cuda-lib@git+https://github.com/HazyResearch/flash-attention.git@v1.0.9#subdirectory=csrc/xentropy',
-=======
-    'mosaicml[tensorboard]>=0.20.1,<0.21',
->>>>>>> c9685cf6
 ]
 
 # Flash 2 group kept for backwards compatibility
@@ -126,15 +108,11 @@
 extra_deps['gpu'] = copy.deepcopy(extra_deps['gpu-flash2'])
 
 extra_deps['peft'] = [
-<<<<<<< HEAD
     'mosaicml[peft]>=0.21.1,<0.22',
-=======
-    'mosaicml[peft]>=0.20.1,<0.21',
 ]
 
 extra_deps['olmo'] = [
     'ai2-olmo>0.2.4',
->>>>>>> c9685cf6
 ]
 
 extra_deps['openai'] = [
