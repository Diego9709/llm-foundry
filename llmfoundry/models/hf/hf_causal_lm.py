# Copyright 2022 MosaicML LLM Foundry authors
# SPDX-License-Identifier: Apache-2.0

"""Implements a Hugging Causal LM wrapped inside a :class:`.ComposerModel`."""

import os
from typing import Mapping

# required for loading a python model into composer
from composer.metrics.nlp import (InContextLearningLMAccuracy,
                                  InContextLearningLMExpectedCalibrationError,
                                  InContextLearningMCExpectedCalibrationError,
                                  InContextLearningMultipleChoiceAccuracy,
                                  InContextLearningQAAccuracy,
                                  LanguageCrossEntropy, LanguagePerplexity)
from composer.utils import dist
from omegaconf import DictConfig
from transformers import (AutoConfig, AutoModelForCausalLM,
                          PreTrainedTokenizerBase)

from llmfoundry.models.hf.hf_fsdp import hf_get_init_device
from llmfoundry.models.hf.model_wrapper import HuggingFaceModelWithZLoss
from llmfoundry.models.layers.llama_attention_monkeypatch import \
    get_llama_attention_patch_fn
from llmfoundry.models.utils import init_empty_weights

try:
    from peft import LoraConfig, get_peft_model, PeftModel
    _peft_installed = True
    _model_type = PeftModel

except ImportError:
    # raising warnings below only if users try to use PEFT
    _peft_installed = False
    _model_type = None

__all__ = ['ComposerHFCausalLM']


def print_trainable_parameters(model: _model_type) -> None:
    # Prints the number of trainable parameters in the model.
    if _model_type is None:
        raise ImportError(
            "PEFT not installed. Run pip install -e \".[gpu,peft]\"")
    trainable_params = 0
    all_param = 0
    for _, param in model.named_parameters():
        all_param += param.numel()
        if param.requires_grad:
            trainable_params += param.numel()
    print(
        f'trainable params: {trainable_params} || all params: {all_param} || trainable%: {100 * trainable_params / all_param}'
    )


class ComposerHFCausalLM(HuggingFaceModelWithZLoss):
    """Configures a :class:`.HuggingFaceModel` around a Causal LM.

    Args:
        om_model_config (DictConfig): an omegaconf dictionary used to configure the model.
        the following keys are required:
            cfg.pretrained_model_name_or_path (str): The name of or local path to
                the HF Causal LM (e.g., `gpt2` to instantiate a GPT2LMHeadModel).
            cfg.config_overrides (dict, optional): An optional dictionary of keyword
                arguments that override the default configuration associated with
                cfg.pretrained_model_name_or_path.
            cfg.pretrained (bool): Whether to instantiate the model with pre-trained
                weights coming from cfg.pretrained_model_name_or_path. If ``True``,
                cfg.config_overrides must be compatible with the pre-trained weights.
            cfg.init_device ('cpu' | 'meta'): Which device, 'cpu' or 'meta', to
                initialize the model on. Currently, `meta` is only supported when
                cfg.pretrained is ``False``. Default: ``'cpu'``.
        tokenizer (PreTrainedTokenizer): The tokenizer that the model will use.
    """

    def __init__(self, om_model_config: DictConfig,
                 tokenizer: PreTrainedTokenizerBase):

        # set up training and eval metrics
        train_metrics = [
            LanguageCrossEntropy(),
            LanguagePerplexity(),
        ]
        eval_metrics = [
            LanguageCrossEntropy(),
            LanguagePerplexity(),
            InContextLearningLMAccuracy(),
            InContextLearningMultipleChoiceAccuracy(),
            InContextLearningQAAccuracy(),
            InContextLearningLMExpectedCalibrationError(),
            InContextLearningMCExpectedCalibrationError()
        ]

        # load the model config
        trust_remote_code = om_model_config.get('trust_remote_code', True)
        use_auth_token = om_model_config.get('use_auth_token', False)
        config = AutoConfig.from_pretrained(
            om_model_config.pretrained_model_name_or_path,
            trust_remote_code=trust_remote_code,
            use_auth_token=use_auth_token,
        )

        # set config overrides
        for k, v in om_model_config.get('config_overrides', {}).items():
            if not hasattr(config, k):
                raise ValueError(
                    f'config does not have attribute "{k}" to override ({k}: {v}).'
                )

            attr = getattr(config, k)
            if isinstance(attr, Mapping):
                extra_keys = [_k for _k in v.keys() if _k not in attr.keys()]
                if extra_keys:
                    raise ValueError(
                        f'Config dict override got unknown keys. ' +
                        f'Extra keys: {extra_keys}. ' +
                        f'Expected (a subset of) keys: {list(attr.keys())}.')
                getattr(config, k).update(v)
            else:
                setattr(config, k, v)

        # below we set up the device to initialize the model on
        init_device = om_model_config.get('init_device', 'cpu')

        # Get the device we want to initialize, and use the
        # reolved version to initialize the HF model
        resolved_init_device = hf_get_init_device(init_device)

        # We need to have all non-zero local ranks be not-pretrained
        # Rank 0 will still be pretrained, and distribute the weights appropriately
        if dist.get_local_rank() != 0 and init_device == 'mixed':
            om_model_config.pretrained = False

        # initialize the model on the correct device
        if resolved_init_device == 'cpu':
            if om_model_config.pretrained:
                model = AutoModelForCausalLM.from_pretrained(
                    om_model_config.pretrained_model_name_or_path,
                    trust_remote_code=trust_remote_code,
                    use_auth_token=use_auth_token,
                    config=config)
            else:
                model = AutoModelForCausalLM.from_config(
                    config,
                    trust_remote_code=trust_remote_code,
                )
        elif resolved_init_device == 'meta':
            if om_model_config.pretrained:
                raise ValueError(
                    'Setting cfg.pretrained=True is not supported when init_device="meta".'
                )
            with init_empty_weights(include_buffers=False):
                model = AutoModelForCausalLM.from_config(
                    config,
                    trust_remote_code=trust_remote_code,
                )
        else:
            raise ValueError(
                f'init_device="{init_device}" must be either "cpu" or "meta".')

        signal_file_path = '.local_rank0_completed_autoresume'
        if dist.get_local_rank() == 0:
            with open(signal_file_path, 'wb') as f:
                f.write(b'local_rank0_completed_download')

        # Avoid the collective call until the local rank zero has finished trying to download the checkpoint
        # so that we don't timeout for large downloads. This syncs all processes on the node
        with dist.local_rank_zero_download_and_wait(signal_file_path):
            # Then, wait to ensure every node has finished downloading the checkpoint
            dist.barrier()

        if dist.get_local_rank() == 0:
            os.remove(signal_file_path)

        z_loss = om_model_config.get('z_loss', 0.0)

        # if om_model_config includes lora and peft is installed, add lora modules
        lora_cfg = om_model_config.get('lora', None)
        if lora_cfg is not None:
            if _peft_installed == True:
                print('Building Lora config...')
                lora_cfg = LoraConfig(**lora_cfg.args)
                print('Lora config built.')
                print('Adding Lora modules...')
                model = get_peft_model(model, lora_cfg)
                print('Lora modules added.')
                print_trainable_parameters(model)
            else:
                raise ImportError(
                    "cfg.model.lora is given but PEFT not installed. Run pip install -e \".[gpu,peft]\""
                )

<<<<<<< HEAD
        print('Wrapping model in composer...')
=======
        attention_patch_type = om_model_config.get('attention_patch_type', None)
        if attention_patch_type is not None:
            if model.config.model_type != 'llama':
                raise ValueError(
                    f'attention_patch_type is only supported for llama models, but got {model.config.model_type}'
                )

            print(
                f'Patching llama attention with {attention_patch_type} attention'
            )
            from transformers.models.llama.modeling_llama import LlamaAttention
            LlamaAttention.forward = get_llama_attention_patch_fn(
                attention_patch_type)
            model.config.use_cache = False

>>>>>>> 148c0793
        composer_model = super().__init__(model=model,
                                          shift_labels=True,
                                          tokenizer=tokenizer,
                                          metrics=train_metrics,
                                          eval_metrics=eval_metrics,
                                          z_loss=z_loss,
                                          init_device=init_device)

        return composer_model<|MERGE_RESOLUTION|>--- conflicted
+++ resolved
@@ -190,9 +190,7 @@
                     "cfg.model.lora is given but PEFT not installed. Run pip install -e \".[gpu,peft]\""
                 )
 
-<<<<<<< HEAD
-        print('Wrapping model in composer...')
-=======
+
         attention_patch_type = om_model_config.get('attention_patch_type', None)
         if attention_patch_type is not None:
             if model.config.model_type != 'llama':
@@ -208,7 +206,7 @@
                 attention_patch_type)
             model.config.use_cache = False
 
->>>>>>> 148c0793
+
         composer_model = super().__init__(model=model,
                                           shift_labels=True,
                                           tokenizer=tokenizer,
