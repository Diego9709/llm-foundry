# Copyright 2022 MosaicML LLM Foundry authors
# SPDX-License-Identifier: Apache-2.0

import contextlib
import functools
import logging
import os
import re
import warnings
from collections import OrderedDict
from typing import (Any, ContextManager, Dict, Iterable, List, Optional, Tuple,
                    Union)

import torch
from composer.core import Algorithm, Callback, Evaluator
from composer.loggers import LoggerDestination
from composer.models import ComposerModel
from composer.optim.scheduler import ComposerScheduler
from composer.utils import dist
from omegaconf import DictConfig, ListConfig
from omegaconf import OmegaConf as om
from torch.optim.optimizer import Optimizer
from torchmetrics import Metric
from transformers import AutoTokenizer, PreTrainedTokenizerBase

from llmfoundry import registry
from llmfoundry.callbacks import EvalGauntlet
from llmfoundry.data.dataloader import build_dataloader
from llmfoundry.eval.datasets.in_context_learning_evaluation import \
    get_icl_task_dataloader
from llmfoundry.tokenizers.tiktoken import TiktokenTokenizerWrapper
from llmfoundry.utils.registry_utils import construct_from_registry
from llmfoundry.utils.warnings import VersionedDeprecationWarning

log = logging.getLogger(__name__)

__all__ = [
    'build_algorithm',
    'build_callback',
    'build_evaluators',
    'build_icl_data_and_gauntlet',
    'build_icl_evaluators',
    'build_logger',
    'build_optimizer',
    'build_scheduler',
    'build_tokenizer',
    'build_composer_model',
    'build_metric',
]


def build_evaluators(
    eval_loader_config: Optional[Union[DictConfig, ListConfig]],
    icl_tasks_config: Optional[Union[str, ListConfig]],
    eval_gauntlet_config: Optional[Union[str, DictConfig]],
    *,
    tokenizer: PreTrainedTokenizerBase,
    device_eval_batch_size: int,
    icl_seq_len: int,
    icl_subset_num_batches: Optional[int],
) -> Tuple[List[Evaluator], List[str], Optional[EvalGauntlet]]:
    evaluators = []
    if eval_loader_config is not None:
        evaluators = build_eval_loaders(
            eval_loader_config,
            tokenizer,
            device_eval_batch_size,
        )

    logger_keys = []
    eval_gauntlet_callback = None
    if icl_tasks_config is not None:
        icl_evaluators, logger_keys, eval_gauntlet_callback = build_icl_data_and_gauntlet(
            icl_tasks_config,
            eval_gauntlet_config,
            tokenizer,
            device_eval_batch_size,
            icl_seq_len,
            icl_subset_num_batches,
        )
        evaluators.extend(icl_evaluators)

    return evaluators, logger_keys, eval_gauntlet_callback


def build_eval_loaders(
    eval_loader_config: Union[DictConfig, ListConfig],
    tokenizer: PreTrainedTokenizerBase,
    device_eval_batch_size: int,
) -> List[Evaluator]:
    evaluators: List[Evaluator] = []
    if isinstance(eval_loader_config, ListConfig):
        eval_configs: ListConfig = eval_loader_config
        is_multi_eval = True
    else:
        eval_configs = ListConfig([eval_loader_config])
        is_multi_eval = False

    for eval_config in eval_configs:
        eval_dataloader = build_dataloader(eval_config, tokenizer,
                                           device_eval_batch_size)
        eval_loader: Evaluator = Evaluator(
            label=f'eval/{eval_config.label}' if is_multi_eval else 'eval',
            dataloader=eval_dataloader,
            # Load the eval data to fail fast. metrics will get added
            # later in add_metrics_to_eval_loaders, after the model is loaded
            metric_names=[],
        )
        evaluators.append(eval_loader)
    return evaluators


def add_metrics_to_eval_loaders(
    evaluators: List[Evaluator],
    metric_names: List[str],
) -> List[Evaluator]:
    eval_loaders, other_evaluators = [], []
    for evaluator in evaluators:
        if evaluator.metric_names == []:
            evaluator.metric_names = metric_names
            eval_loaders.append(evaluator)
        else:
            other_evaluators.append(evaluator)

    # Put the base eval_loaders first
    return eval_loaders + other_evaluators


def build_icl_data_and_gauntlet(
    icl_tasks_config: Union[str, ListConfig],
    eval_gauntlet_config: Optional[Union[str, DictConfig]],
    tokenizer: PreTrainedTokenizerBase,
    device_eval_batch_size: int,
    icl_seq_len: int,
    icl_subset_num_batches: Optional[int] = None
) -> Tuple[List[Evaluator], List[str], Optional[EvalGauntlet]]:
    icl_evaluators, logger_keys = build_icl_evaluators(
        icl_tasks_config,
        tokenizer,
        icl_seq_len,
        device_eval_batch_size,
        icl_subset_num_batches=icl_subset_num_batches)
    eval_gauntlet_cb = None
    if eval_gauntlet_config is not None:
        if isinstance(eval_gauntlet_config, str):
            with open(eval_gauntlet_config, 'r') as icl_f:
                eval_gauntlet_cfg = om.load(icl_f)
            eval_gauntlet = eval_gauntlet_cfg.eval_gauntlet
        elif isinstance(eval_gauntlet_config, DictConfig):  # pyright: ignore
            eval_gauntlet = eval_gauntlet_config
        else:
            raise ValueError(
                f'Got invalid type for eval_gauntlet_config: {type(eval_gauntlet_config)}'
            )
        eval_gauntlet.logger_keys = logger_keys
        eval_gauntlet.benchmark_sizes = {
            e.label: e.dataloader.num_samples for e in icl_evaluators
        }
        eval_gauntlet_cb = EvalGauntlet(**eval_gauntlet)
    return icl_evaluators, logger_keys, eval_gauntlet_cb


def build_composer_model(
    name: str,
    cfg: DictConfig,
    tokenizer: PreTrainedTokenizerBase,
    init_context: Optional[ContextManager] = None,
    master_weights_dtype: Optional[str] = None,
) -> ComposerModel:
    """Builds a ComposerModel from the registry.

    Args:
        name (str): Name of the model to build.
        cfg (DictConfig): Configuration for the model.
        tokenizer (PreTrainedTokenizerBase): Tokenizer to use.
        init_context (Optional[ContextManager], optional): Context manager to use for initialization. Defaults to None.
        master_weights_dtype (Optional[str], optional): Master weights dtype. Defaults to None.

    Returns:
        ComposerModel: _description_
    """
    if init_context is None:
        init_context = contextlib.nullcontext()

    with init_context:
        model = construct_from_registry(
            name=name,
            registry=registry.models,
            pre_validation_function=ComposerModel,
            post_validation_function=None,
            kwargs={
                'om_model_config': cfg,
                'tokenizer': tokenizer
            },
        )

    str_dtype_to_torch_dtype = {
        'f16': torch.float16,
        'float16': torch.float16,
        'bf16': torch.bfloat16,
        'bfloat16': torch.bfloat16,
    }

    if master_weights_dtype is not None:
        if master_weights_dtype not in str_dtype_to_torch_dtype:
            raise ValueError(
                f'Invalid master_weights_dtype: {master_weights_dtype}. ' +
                f'Valid options are: {list(str_dtype_to_torch_dtype.keys())}.')
        dtype = str_dtype_to_torch_dtype[master_weights_dtype]
        model = model.to(dtype=dtype)

    return model


def build_callback(
    name: str,
    kwargs: Optional[Dict[str, Any]] = None,
    config: Any = None,
) -> Callback:
    """Builds a callback from the registry."""
    registry_to_use = registry.callbacks
    if name in registry.callbacks_with_config:
        if kwargs is None:
            kwargs = {}
        if 'config' in kwargs:
            raise ValueError(
                f'`config` is a reserved keyword for callbacks with config. Please remove it from the kwargs.'
            )
        kwargs['config'] = config
        registry_to_use = registry.callbacks_with_config

    return construct_from_registry(name=name,
                                   registry=registry_to_use,
                                   partial_function=True,
                                   pre_validation_function=Callback,
                                   post_validation_function=None,
                                   kwargs=kwargs)


def build_logger(name: str,
                 kwargs: Optional[Dict[str, Any]] = None) -> LoggerDestination:
    """Builds a logger from the registry."""
    return construct_from_registry(name=name,
                                   registry=registry.loggers,
                                   partial_function=True,
                                   pre_validation_function=LoggerDestination,
                                   post_validation_function=None,
                                   kwargs=kwargs)


def build_algorithm(name: str,
                    kwargs: Optional[Dict[str, Any]] = None) -> Algorithm:
    """Builds an algorithm from the registry."""
    return construct_from_registry(name=name,
                                   registry=registry.algorithms,
                                   partial_function=True,
                                   pre_validation_function=Algorithm,
                                   post_validation_function=None,
                                   kwargs=kwargs)


def build_metric(name: str, kwargs: Optional[Dict[str, Any]] = None) -> Metric:
    """Builds a metric from the registry."""
    return construct_from_registry(name=name,
                                   registry=registry.metrics,
                                   partial_function=True,
                                   pre_validation_function=Metric,
                                   post_validation_function=None,
                                   kwargs=kwargs)


def _extract_param_groups(
    model: torch.nn.Module,
    optimizer_config: Optional[Dict[str, Any]] = None,
) -> Union[Iterable[torch.Tensor], Iterable[Dict[str, Any]]]:
    """Extracts parameter groups defined in the optimizer config.

    The optimizer_config defines the optimizer args. It can additionally have key
    `disable_grad` which is a string or list of strings. If a string matches a
    parameter name, then that parameter will have `requires_grad=False`. This is
    useful for freezing parameters. It can additionally have a key
    `param_groups` which is a list of dicts. In this dict, key `param_str_match`
    defines a string; if a parameter name contains this string, then it will be
    in this parameter group. This is useful for grouping parameters together.
    The dict can also contain any other key that is a valid optimizer arg.
    Note: to handle name overlap conflicts, params are assigned to parameter
    groups and added to `param_groups` in the order that `param_str_match` appear
    in `param_groups`.

    Usage
    To disable gradient for all parameters that contain the string "norm" or "bias":
    ```
    optimizer_config: {
        "name": "decoupled_lionw",
        "lr": 1e-3,
        "weight_decay": 1e-2,
        "betas": [0.9, 0.999],
        "eps": 1e-8,
        "disable_grad": ["norm", "bias"]
    }
    ```

    To create and modify the optimizer parameters for all parameters that contain
    the string "norm" and "bias" separately:
    ```
    optimizer_config: {
        "name": "decoupled_lionw",
        "lr": 1e-3,
        "weight_decay": 1e-2,
        "betas": [0.9, 0.999],
        "eps": 1e-8,
        "param_groups": [
            {
                "param_str_match": "norm",
                "lr": 1e-4,
                "weight_decay": 0.0,
            },
            {
                "param_str_match": "bias",
                "lr": 5e-4,
                "weight_decay": 0.0,
            },
        ],
    }
    ```

    Args:
        model (torch.nn.Module): model to extract parameters from
        optimizer_config (Dict[str, Any]): optimizer config

    Returns:
        Union[Iterable[torch.Tensor], Iterable[Dict[str, Any]]]: an iterable of
            torch.Tensor's or dict's. Specifies what Tensors should be optimized
            and their param groupings.
    """
    if optimizer_config is None:
        return model.parameters()

    if 'disable_grad' in optimizer_config.keys():
        str_matches = optimizer_config.pop('disable_grad')
        if isinstance(str_matches, str):
            str_matches = [str_matches]
        for str_match in str_matches:
            for n, p in model.named_parameters():
                if re.search(str_match, n):
                    p.requires_grad = False
                    log.debug(f'Setting `{n}.requires_grad = False`.')

    param_groups_config = optimizer_config.pop('param_groups', None)
    if param_groups_config is not None:
        params = []
        param_dict = OrderedDict((n, p) for n, p in model.named_parameters())

        log.debug(f'Default optimizer settings: {optimizer_config}.')
        for param_group_config in param_groups_config:
            str_match = param_group_config.pop('param_str_match')
            filter_fn = functools.partial(re.search, str_match)
            param_names = [n for n in param_dict.keys() if filter_fn(n)]
            group_params = {'params': [param_dict.pop(n) for n in param_names]}
            group_params.update(param_group_config)

            log.debug(
                f'Creating optimizer param_group with parameters: {param_names} ' +\
                f'(extracted using {str_match=}). The param_group optimizer ' +\
                f'setting overrides are: {param_group_config}.')

            params.append(group_params)

        params.insert(0, {'params': param_dict.values()})
        return params

    return model.parameters()


def build_optimizer(
        model: torch.nn.Module,
        name: str,
        optimizer_config: Optional[Dict[str, Any]] = None) -> Optimizer:

    params = _extract_param_groups(model, optimizer_config)
    kwargs = optimizer_config

    if kwargs is None:
        kwargs = {}
    if 'params' in kwargs:
        raise ValueError(
            'The `params` will be automatically extracted from the model and ' +
            'optimizer config. Please remove it from the optimizer config kwargs.'
        )

    kwargs['params'] = params
    return construct_from_registry(name=name,
                                   registry=registry.optimizers,
                                   partial_function=True,
                                   pre_validation_function=Optimizer,
                                   post_validation_function=None,
                                   kwargs=kwargs)


def build_scheduler(
        name: str,
        scheduler_config: Optional[Dict[str, Any]] = None) -> ComposerScheduler:
    return construct_from_registry(
        name=name,
        registry=registry.schedulers,
        partial_function=True,
        pre_validation_function=ComposerScheduler,
        post_validation_function=None,
        kwargs=scheduler_config,
    )


def build_tokenizer(
        tokenizer_name: str,
        tokenizer_kwargs: Dict[str, Any]) -> PreTrainedTokenizerBase:
    os.environ['TRANSFORMERS_NO_ADVISORY_WARNINGS'] = '1'
    os.environ['TOKENIZERS_PARALLELISM'] = 'false'

    signal_file_path = f'.node_{dist.get_node_rank()}_local_rank0_completed_tokenizer_setup'

    if dist.is_available() and dist.is_initialized(
    ) and dist.get_world_size() > 1:
        # Make sure the tokenizer files are downloaded and cached first by local rank 0
        with dist.local_rank_zero_download_and_wait(signal_file_path):
            pass

    if tokenizer_name.startswith('tiktoken'):
        tokenizer = TiktokenTokenizerWrapper(**tokenizer_kwargs)
    else:
        tokenizer = AutoTokenizer.from_pretrained(tokenizer_name,
                                                  **tokenizer_kwargs)

        # HuggingFace does not respect the model_max_length kwarg, and overrides it with
        # min(kwargs['model_max_length'], original_config['model_max_length']), so we
        # explicitly set it here
        tokenizer.model_max_length = tokenizer_kwargs.get(
            'model_max_length',
            int(1e30),
        )

    if not hasattr(tokenizer, 'eos_token') or tokenizer.eos_token is None:
        raise ValueError(
            f'The tokenizer {tokenizer_name} must have an eos_token.')

    if dist.is_available() and dist.is_initialized(
    ) and dist.get_world_size() > 1:
        if dist.get_local_rank() == 0:
            with open(signal_file_path, 'wb') as f:
                f.write(b'local_rank0_completed_tokenizer_setup')

        dist.barrier()

        if dist.get_local_rank() == 0:
            os.remove(signal_file_path)

    return tokenizer


def build_icl_evaluators(
    icl_tasks: Union[str, ListConfig],
    tokenizer: PreTrainedTokenizerBase,
    default_max_seq_len: int,
    default_batch_size: int,
    destination_dir: Optional[str] = None,
    icl_subset_num_batches: Optional[int] = None,
) -> Tuple[List[Evaluator], List[str]]:
    if destination_dir is None:
        destination_dir = os.getcwd()

    evaluators = []
    logger_keys = []

    icl_tasks_list = None
    if isinstance(icl_tasks, str):
        log.info(f'Extracting ICL task config from path: {icl_tasks}')
        with open(icl_tasks, 'r') as icl_f:
            icl_task_cfg = om.load(icl_f)
        icl_tasks_list = icl_task_cfg.icl_tasks
    else:
        icl_tasks_list = icl_tasks

    def _validate_cfg(icl_cfg: DictConfig):
        assert 'label' in icl_cfg
        assert 'dataset_uri' in icl_cfg and icl_cfg.dataset_uri is not None
        assert 'icl_task_type' in icl_cfg
        assert 'num_fewshot' in icl_cfg

        if 'metric_names' not in icl_cfg:
            if icl_cfg.icl_task_type == 'language_modeling':
                icl_cfg.metric_names = ['InContextLearningLMAccuracy']
            elif icl_cfg.icl_task_type == 'multiple_choice':
                icl_cfg.metric_names = [
                    'InContextLearningMultipleChoiceAccuracy'
                ]
            elif icl_cfg.icl_task_type == 'schema':
                icl_cfg.metric_names = [
                    'InContextLearningMultipleChoiceAccuracy'
                ]
            elif icl_cfg.icl_task_type == 'generation_task_with_answers' or icl_cfg.icl_task_type == 'question_answering':
<<<<<<< HEAD
=======
                if icl_cfg.icl_task_type == 'question_answering':
                    warnings.warn(
                        VersionedDeprecationWarning(
                            "ICL task type 'question_answering' is now deprecated. Use identifier 'generation_task_with_answers'",
                            'v0.7.0'))
>>>>>>> e10086f9
                icl_cfg.metric_names = [
                    'InContextLearningGenerationExactMatchAccuracy'
                ]
            elif icl_cfg.icl_task_type == 'code_evaluation':
                icl_cfg.metric_names = ['InContextLearningCodeEvalAccuracy']
            else:
                raise ValueError(
                    f'No metric_names defined, unable to build default metrics for icl_task_type={icl_cfg.icl_task_type}.'
                )

        if 'prompt_string' not in icl_cfg:
            icl_cfg.prompt_string = ''
        if 'example_delimiter' not in icl_cfg:
            icl_cfg.example_delimiter = '\n'
        if 'continuation_delimiter' not in icl_cfg:
            icl_cfg.continuation_delimiter = ' '
        if 'max_seq_len' not in icl_cfg:
            icl_cfg.max_seq_len = default_max_seq_len
        if 'batch_size' not in icl_cfg:
            icl_cfg.batch_size = default_batch_size
        if 'pass_at_k' not in icl_cfg:
            icl_cfg.pass_at_k = 1
        if 'fewshot_random_seed' not in icl_cfg:
            icl_cfg.fewshot_random_seed = 1234
        if 'generations_per_sample' not in icl_cfg:
            icl_cfg.generations_per_sample = 1

        if 'num_beams' in icl_cfg:
            raise ValueError(
                'num_beams is no longer supported as a top level icl_task parameter.'  + \
                'Please use generation_kwargs.num_beams instead.')

    for icl_cfg in icl_tasks_list:
        assert isinstance(icl_cfg, DictConfig)
        _validate_cfg(icl_cfg)
        for num_fewshot in list(icl_cfg.num_fewshot):
            if tokenizer.pad_token_id is None:
                # Current workaround to support GPT2 tokenizer with `pad_token_id = None`
                pad_tok_id = tokenizer.eos_token_id
            else:
                pad_tok_id = tokenizer.pad_token_id
            label = f'{icl_cfg.label}/{num_fewshot}-shot'
            metric_names = list(icl_cfg.metric_names)
            # TODO: fix Composer bug when copying local paths and destination exists
            destination_path = f'{destination_dir}/{icl_cfg.label}-{num_fewshot}.jsonl'
            if dist.get_local_rank() == 0 and os.path.exists(destination_path):
                os.remove(destination_path)
            dist.barrier()

            hf_parsing_map = icl_cfg.get('hf_parsing_map', {})
            hf_loading_vars = icl_cfg.get('hf_loading_vars', {})

            early_stopping_criteria = icl_cfg.get('early_stopping_criteria',
                                                  None)
            if isinstance(early_stopping_criteria, ListConfig):
                early_stopping_criteria = om.to_container(
                    early_stopping_criteria)
            assert early_stopping_criteria is None or isinstance(
                early_stopping_criteria, list)
            dataloaders = get_icl_task_dataloader(
                icl_cfg.icl_task_type,
                icl_cfg.dataset_uri,
                tokenizer,
                batch_size=icl_cfg.batch_size,
                max_seq_len=icl_cfg.max_seq_len,
                pad_tok_id=pad_tok_id,
                num_fewshot=num_fewshot,
                prompt_string=icl_cfg.prompt_string,
                example_delimiter=icl_cfg.example_delimiter,
                hf_loading_vars=hf_loading_vars,
                hf_parsing_map=hf_parsing_map,
                continuation_delimiter=icl_cfg.continuation_delimiter,
                question_prelimiter=icl_cfg.get('question_prelimiter', ''),
                destination_path=destination_path,
                fewshot_random_seed=icl_cfg.fewshot_random_seed,
                pass_at_k=icl_cfg.pass_at_k,
                generations_per_sample=icl_cfg.generations_per_sample,
                has_categories=icl_cfg.get('has_categories', False),
                cot_delimiter=icl_cfg.get('cot_delimiter', ''),
                generation_kwargs=icl_cfg.get('generation_kwargs', {}),
                early_stopping_criteria=early_stopping_criteria,
                do_normalization=icl_cfg.get('do_normalization', True))
            if hasattr(
                    icl_cfg,
                    'has_categories') and icl_cfg.has_categories and isinstance(
                        dataloaders, dict):
                for category in dataloaders.keys():
                    logger_keys.extend([
                        f'metrics/{label}/{category}/{m}' for m in metric_names
                    ])
                    evaluators.append(
                        Evaluator(label=f'{label}/{category}',
                                  dataloader=dataloaders[category],
                                  metric_names=metric_names),)
            else:
                logger_keys.extend(
                    [f'metrics/{label}/{m}' for m in metric_names])
                evaluators.append(
                    Evaluator(label=label,
                              dataloader=dataloaders,
                              metric_names=metric_names,
                              subset_num_batches=icl_subset_num_batches))

    return evaluators, logger_keys<|MERGE_RESOLUTION|>--- conflicted
+++ resolved
@@ -497,14 +497,11 @@
                     'InContextLearningMultipleChoiceAccuracy'
                 ]
             elif icl_cfg.icl_task_type == 'generation_task_with_answers' or icl_cfg.icl_task_type == 'question_answering':
-<<<<<<< HEAD
-=======
                 if icl_cfg.icl_task_type == 'question_answering':
                     warnings.warn(
                         VersionedDeprecationWarning(
                             "ICL task type 'question_answering' is now deprecated. Use identifier 'generation_task_with_answers'",
                             'v0.7.0'))
->>>>>>> e10086f9
                 icl_cfg.metric_names = [
                     'InContextLearningGenerationExactMatchAccuracy'
                 ]
