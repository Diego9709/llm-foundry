# Copyright 2024 MosaicML LLM Foundry authors
# SPDX-License-Identifier: Apache-2.0

# Copyright 2022 MosaicML Composer authors
# SPDX-License-Identifier: Apache-2.0
# This code is based on the implementation in https://github.com/EleutherAI/lm-evaluation-harness/blob/8c048e266a22a1c85ccbdb0c209ac712e4f39989/lm_eval/base.py#L221-L330

from __future__ import annotations

import copy
import json
import logging
import os
import random
<<<<<<< HEAD
from typing import TYPE_CHECKING, Any, Dict, List, Optional, Tuple, Union
=======
from typing import Any, Dict, Iterable, List, Optional, Union
>>>>>>> 898928e2

import torch
import transformers
from composer.core import DataSpec
from composer.core.data_spec import _default_split_batch, _split_list
from composer.utils import MissingConditionalImportError, dist, get_file
from datasets import Dataset as HFDataset
from datasets import IterableDataset, load_dataset
from torch.utils.data import DataLoader, Dataset

from llmfoundry.eval.datasets.post_processing import make_postprocessing_func
from llmfoundry.eval.datasets.utils import (convert_tokens_to_tensors,
                                            get_continuation_span,
                                            get_fewshot_sample_idxs,
                                            make_padded_input,
                                            recursive_dict_update,
                                            stop_sequences_criteria, strip_data,
                                            tokenizer_needs_prefix_space,
                                            trim_context)

log = logging.getLogger(__name__)

# Allow models to have slightly more tokens than were used in the most verbose CoT in the dataset
_MAX_ANSWER_BUFFER_LENGTH = 10

__all__ = [
    'InContextLearningLMTaskDataset',
    'InContextLearningMultipleChoiceTaskDataset',
    'InContextLearningSchemaTaskDataset',
    'InContextLearningCodeEvalDataset',
    'InContextLearningGenerationTaskWithAnswersDataset',
    'get_icl_task_dataloader',
]


class InContextLearningDataset(Dataset):
    r"""A base dataset that constructs batches for in-context learning task.

    evaluations. The dataset format is expected to be a local jsonl file, a
    cloud link to a jsonl file, or a Hugging Face dataset link. 'context' refers
    to the input a model will recieve before generating an output. For example,
    the question in question answering tasks, the preceding text in a language
    modeling task, or the document and question regarding the document in a
    document understanding task. 'example' refers to a loaded dictionary,
    generally containing a context, an answer, and any other information needed
    to run the task. 'answer' refers to the desired output of the model.

    When creating a new ICL Dataset, it is likely that you will need to reimplement the following methods:

    - construct_context(): Takes a single example dictionary and formulates the context as a string for that eval question.
    - get_answer_from_example(): Takes a single example dictionary and formulates the correct, ground truth answer as a string.
    - tokenize_example(): Tokenizes the example and adds any extra content from the original dictionary that needs to be passed downstream.
    - read_dataset(): Loads the dataset and does basic parsing. If additional parsing must be done, this is a good place to do so (See InContextLearningGenerationTaskWithAnswersDataset.read_dataset())

    Additionally, base_batch and batch_mapping must be defined.

    - base_batch (Dict): The base dictionary that the dataset will use to construct a batch. This should contain static values, like generation_kwargs or mode,
      and empty lists for values that will need to be accumulated from each example.
      NOTE: Sometimes you will need to set base_batch directly after the init call, e.g. in order to use class variables
      like self.pad_tok_id or self.max_answer_length. If you manually set generation_kwargs this way, you'll need to call self.update_generation_kwargs()
      after setting self.base_batch.
    - batch_mapping (Dict): A mapping with keys that are keys in the batch and values that are columns in the loaded dataset.
      collate_fn will use this mapping to create batches from self.dataset.

    Args:
        dataset_uri (str): A local path, a remote path beginning with ``s3://`` or another backend, or a HuggingFace dataset uri prepended with ``hf://``.
            Alternate backends must be supported by :meth:`composer.utils.maybe_create_object_store_from_uri`.
            A local dataset must consist of rows of JSON data points with task dependent fields.
            The default keys expected are "context" and "answer".
        tokenizer (transformers.PreTrainedTokenizerBase): The tokenizer used to map between strings and token ids.
        max_seq_len (int): The maximum sequence length supported by the model.
        pad_tok_id (int): The special token used for padding batches.
        num_fewshot (int): The number of complete fewshot examples to prepend before each test example. These are not identical across examples.
        fewshot_random_seed (int): Random seed to use for fewshot sampling.
        prompt_string (str): Prompt string to put once before all fewshot examples/test examples (e.g. 'Translate english to french.').
        example_delimiter (str): Separator inserted before (context, answer) pairs (e.g. '\\n') for fewshot sampling and prompting.
        continuation_delimiter: (str): Separator inserted between context and answer in each example (e.g. '\\nA: ').
        destination_path (str): Temporary path to store downloaded datasets.
        prelimiter (str): Text to be prepended before each context, including few shot examples (e.g. "Question: ").
        context_key (str): The key in the loaded dataset that contains the context.
        answer_key (str): The key in the loaded dataset that contains the answer.
        strip_dataset (bool): Boolean for whether to strip whitespace from data. Trailing whitespace can cause degenerative outputs,
            so unless whitespace should be preserved (for example in code), this should be set to True.
        padding_side (str): Side of the content and answer on which to apply padding. Can be either 'right' or 'left'.
        padding_size (int): The final size of the tensor after padding. Defaults to max_sequence_length.
        base_batch (Dict): The base dictionary upon which a batch is created. See above for more details.
        base_mapping (Dict): A mapping of batch keys to dataset columns, used to create batches. See above for more details.
        hf_loading_vars (Dict): A dictionary containing keyword arguments to be passed into `load_dataset` if dataset is being pulled from HF.
        hf_parsing_map (Dict): A dictionary containing a mapping from HF columns to ICL dataset keys. The dictionary should be formatted {icl_key:[hf_key1, hf_key1]}.
            Column contents will be concatenated with ' ' seperating them. If not included, will load the columns already present in the HF dataset.
        tokenize_labels (bool): Whether or not the labels should be tokenized. Generally determined by which metric a dataset uses.
        generation_kwargs (Dict): A dictionary containing keyword arguments to be passed along to the model's generate function.
    """

    def __init__(
        self,
        dataset_uri: str,
        tokenizer: transformers.PreTrainedTokenizerBase,
        max_seq_len: int,
        pad_tok_id: int,
        num_fewshot: int,
        fewshot_random_seed: int,
        prompt_string: str,
        example_delimiter: str,
        continuation_delimiter: str,
        destination_path: str,
        prelimiter: str = '',
        context_key: str = 'context',
        answer_key: str = 'answer',
        strip_dataset: bool = True,
        padding_side: str = 'right',
        tokenize_labels: bool = True,
        static_keys: Optional[List] = None,
        list_keys: Optional[List] = None,
        tensor_keys: Optional[List] = None,
        padding_size: Optional[int] = None,
        base_batch: Optional[Dict] = None,
        batch_mapping: Optional[Dict] = None,
        hf_loading_vars: Optional[Dict] = None,
        hf_parsing_map: Optional[Dict] = None,
        generation_kwargs: Optional[Dict] = None,
    ):
        self.tokenizer = tokenizer
        self.prefix_space = tokenizer_needs_prefix_space(self.tokenizer)

        self.max_seq_len = max_seq_len
        self.pad_tok_id = pad_tok_id
        self.num_fewshot = num_fewshot
        self.padding_side = padding_side
        self.padding_size = padding_size if padding_size else self.max_seq_len
        self.prelimiter = prelimiter
        self.example_delimiter = example_delimiter
        self.continuation_delimiter = continuation_delimiter
        self.context_key = context_key
        self.answer_key = answer_key
        self.tokenize_labels = tokenize_labels
        self.batch_mapping = batch_mapping or {}
        self.base_batch = base_batch or {}
        if generation_kwargs:
            self.update_generation_kwargs(generation_kwargs)

        self.static_keys = static_keys
        self.list_keys = list_keys
        self.tensor_keys = tensor_keys

        hf_loading_vars = hf_loading_vars or {}
        self.dataset: HFDataset = self.read_dataset(dataset_uri,
                                                    destination_path,
                                                    hf_loading_vars,
                                                    hf_parsing_map)
        self.strip_data = strip_dataset
        if self.strip_data:
            self.dataset = self.dataset.map(strip_data)

        fewshot_rng = random.Random(fewshot_random_seed)
        self.dataset: HFDataset = self.dataset.map(
            self._prep_example,
            with_indices=True,
            fn_kwargs={
                'num_fewshot': num_fewshot,
                'prompt_string': prompt_string,
                'fewshot_rng': fewshot_rng,
            },
        )

    def __getitem__(self, index: int) -> Dict:
        return self.dataset[index]

    def __len__(self) -> int:
        return len(self.dataset)

    def get_num_samples_in_batch(self, batch: Dict) -> int:
        return batch['input_ids'].shape[0]

    def update_generation_kwargs(self, generation_kwargs: Dict) -> None:
        r"""Updates self.base_batch with the passed in generation_kwargs.

        This must be run after self.base_batch is set (for example, if
        self.base_batch is set after __init__() is run, likely because
        base_batch needs a class variable like self.pad_tok_id or
        self.max_answer_length).

        Args:
            generation_kwargs (Dict): Keyword arguments that be written into base_batch['generation_kwargs']
        """
        if generation_kwargs:
            if 'generation_kwargs' not in self.base_batch:
                self.base_batch['generation_kwargs'] = {}
            self.base_batch['generation_kwargs'].update(generation_kwargs)

    def read_dataset(
            self,
            dataset_uri: str,
            destination_path: str,
            hf_loading_vars: Optional[Dict[str, Any]] = None,
            hf_parsing_map: Optional[Dict[str, Any]] = None) -> 'HFDataset':
        """Reads a dataset and handles parsing it from HuggingFace.

        Args:
            dataset_uri (str): A local path, a remote path beginning with ``s3://`` or another backend, or a HuggingFace dataset uri.
                Alternate backends must be supported by :meth:`composer.utils.maybe_create_object_store_from_uri`.
            destination_path (str): A local path where the data will be stored
            hf_loading_vars (Dict): If parsing from HuggingFace, keyword args that will be passed into load_dataset
            hf_parsing_map (Dict): Dictionary in the form of {icl_key: [hf_col1, hf_col2]} that will map one or more hf columns, in order, to ICL dataset columns

        Returns:
            dataset: A loaded HF dataset
        """
        from datasets import \
            Dataset as HFDataset  # pyright: ignore[reportGeneralTypeIssues]
        from datasets import \
            load_dataset  # pyright: ignore[reportGeneralTypeIssues]
        if 'hf://' in dataset_uri:
            dataset_uri = dataset_uri.replace('hf://', '')
            if hf_loading_vars is None:
                hf_loading_vars = {}
            dataset = load_dataset(dataset_uri, **hf_loading_vars)
            if hf_parsing_map:
                dataset_parsing_func = lambda example: {
                    k: ' '.join([str(example[col]) for col in v])
                    for k, v in hf_parsing_map.
                    items(  # pyright: ignore[reportOptionalMemberAccess]
                    )
                }
                assert isinstance(dataset, HFDataset)
                dataset = dataset.map(dataset_parsing_func,
                                      remove_columns=dataset.column_names)
        else:
            with dist.local_rank_zero_download_and_wait(destination_path):
                if dist.get_local_rank() == 0:
                    get_file(dataset_uri, destination_path, overwrite=True)
            dataset = load_dataset('json',
                                   data_files=destination_path,
                                   split='train',
                                   streaming=False)
        assert isinstance(dataset, HFDataset)
        return dataset

    def _generate_few_shot_prompt(
        self,
        num_fewshot: int,
        example_idx: int,
        preamble: str,
        fewshot_rng: random.Random,
    ) -> str:
        """Formats the fewshot prompt for test example `example_idx`.

        Randomly selects `num_fewshot` samples from the dataset (excluding the example at `example_idx`) and constructs
        contextes with answers appended.

        Returns the formatted prompt_string + concatenated list of formatted few shot examples as a string.

        Args:
            num_fewshot (int): Number of examples to prepend
            example_idx (int): Current example idx
            preamble (str): Text to occur at the beginning of the task. Generally instructions or a prompt.
            fewshot_rng (random.Random): Seeded sampler to chose samples with

        Returns:
            str: The original preamble with num_fewshot examples appended
        """
        few_shot_text = preamble

        if num_fewshot > 0:
            fewshot_idxs = get_fewshot_sample_idxs(
                len(self.dataset),
                num_fewshot,
                example_idx,
                fewshot_rng,
            )
            for fewshot_idx in fewshot_idxs:
                ctxt = self.construct_context(
                    self.dataset[fewshot_idx],
                    few_shot_text,
                    add_answer=True,
                )
                few_shot_text += ctxt

        return few_shot_text

    def construct_context(self,
                          example: Dict,
                          preceding_text: str = '',
                          add_answer: bool = False) -> str:
        """Takes an example and constructs a context, i.e. the input the model.

        reads for this example. Optionally adds the correct answer (for fewshot
        examples) and handles example delimiters.

        Args:
            example (Dict): The example from which to construct the context
            preceding_text (str): Any preceding text, used as a check for prepending self.example_delimiter
            add_answer (bool): Bool for whether or not to add the answer on the end of the context (e.g. for fewshot examples)

        Returns:
            str: The constructed context. The default output context is
                 formatted as follows: f'{self.prelimiter}{example[self.context_key]}{self.continuation_delimiter}'
        """
        ctxt = example[self.context_key]
        ctxt = f'{self.prelimiter}{ctxt}'
        if len(preceding_text) > 0:
            ctxt = f'{self.example_delimiter}{ctxt}'
        ctxt = f'{ctxt}{self.continuation_delimiter}'
        if add_answer:
            ctxt = f'{ctxt}{self.get_answer_from_example(example, in_context=add_answer)}'
        return ctxt

    def get_answer_from_example(self,
                                example: Dict[str, Any],
                                in_context: bool = False) -> str:
        """Returns the answer from the example.

        Args:
            example (Dict): The example from which to retrieve the answer

        Returns:
            str: The answer in the example
        """
        cont = example[self.answer_key]
        if self.prefix_space and not cont.startswith(' ') and not in_context:
            cont = f' {cont}'
        return cont

    def _fix_eos_on_preamble(self, input_ids: List[int]) -> List[int]:
        """If the input_ids is empty then input_ids will be a 0-length List.

        unless the tokenizer adds special tokens to empty strings (e.g. OPT
        tokenizer). If there is an EOS token added, we need to remove it so it
        is not in the middle of the prompt, as the specific eval question's
        prompt will follow the input_ids.

        Args:
            input_ids (List): The tokenized input

        Returns:
            input_ids: The tokenized input conditionally edited
        """
        if (self.tokenizer.eos_token_id is not None and len(input_ids) > 1 and
                input_ids[-1] == self.tokenizer.eos_token_id):
            input_ids = input_ids[:-1]
        return input_ids

    def tokenize_example(self, prompt_and_fewshot: str, ctxt: str,
                         example: Dict) -> Dict[str, Any]:
        """Runs text through the tokenizer and handle special cases.

        Args:
            prompt_and_fewshot (str): The collection of the prompt and fewshot examples that belongs before the example's context
            ctxt (str): The specific example's derrived context
            example (Dict): The example as a dictionary. Used for additional processing in inherited classes.

        Returns:
            Dict: Dictionary with the tokenized data
        """
        tokenized_example = {}
        # Always add special tokens to preamble
        preamble = self.tokenizer(prompt_and_fewshot)['input_ids']
        assert isinstance(preamble, list)
        preamble = self._fix_eos_on_preamble(preamble)
        if self.strip_data:
            # rstrip context because a prompt ending in a space results in degenerate output
            ctxt = ctxt.rstrip()
        # Never add special tokens to context
        tokenized_context = self.tokenizer(
            ctxt, add_special_tokens=False)['input_ids']
        assert isinstance(preamble, list)
        assert isinstance(tokenized_context, list)

        tokenized_context = preamble + tokenized_context

        if self.tokenize_labels:
            # Never add special tokens to answer
            tokenized_answer = self.tokenizer(
                self.get_answer_from_example(example),
                add_special_tokens=False)['input_ids']
            assert isinstance(tokenized_answer, list)
            trimmed_context = trim_context(tokenized_context, tokenized_answer,
                                           self.padding_size)
            assert isinstance(trimmed_context, list)
            continuation_indices = get_continuation_span(
                trimmed_context, tokenized_answer)
            padded_context = make_padded_input(trimmed_context,
                                               tokenized_answer,
                                               self.padding_size,
                                               self.pad_tok_id,
                                               self.padding_side)

            tokenized_example[self.context_key] = padded_context
            tokenized_example[self.answer_key] = tokenized_answer
            tokenized_example['continuation_indices'] = continuation_indices
        else:
            assert isinstance(tokenized_context, list)
            trimmed_context = trim_context(
                tokenized_context,
                [],
                self.padding_size,
            )
            assert isinstance(trimmed_context, list)
            padded_context = make_padded_input(trimmed_context, [],
                                               self.padding_size,
                                               self.pad_tok_id,
                                               self.padding_side)

            tokenized_example[self.context_key] = padded_context
            tokenized_example[self.answer_key] = self.get_answer_from_example(
                example)

        return tokenized_example

    def _prep_example(
        self,
        example: Dict,
        example_idx: int,
        num_fewshot: int,
        prompt_string: str,
        fewshot_rng: random.Random,
    ) -> Dict[str, Any]:
        """Prepares a single example from a HF Dataset into tokenized format.

        with prompt and fewshot examples.

        Each task consists of a context and a continuation as well as an optional prompt and optional list of
        example context/continuation pairs which precede the test context/continuation pair.

        Args:
            example (Dict): A Dictionary from the hf dataset
            example_idx (int): The index of example
            num_fewshot (int): Number of examples context/continuation pairs to prepend to the test pair
            prompt_string (str): The prompt to prepend to all inputs
            fewshot_rng (random.Random): Random number generator to use for fewshot sampling

        Returns:
            Dict: Contains a dictionary with the tokenized data
        """
        prompt_and_fewshot = self._generate_few_shot_prompt(
            num_fewshot, example_idx, prompt_string, fewshot_rng)
        ctxt = self.construct_context(example,
                                      prompt_and_fewshot,
                                      add_answer=False)
        tokenized_example = self.tokenize_example(prompt_and_fewshot, ctxt,
                                                  example)
        return tokenized_example

    def collate_fn(self, data: List[Dict[str, Any]]) -> Dict[str, Any]:
        """The function that the dataloader uses to accumulate data into.

        batches.

        Args:
            data (List): List of tokenized datapoints (dicts returned by self._tokenize_example)

        Returns:
            Dict: Dictionary for a single batch
        """
        batch = copy.deepcopy(self.base_batch)
        for data_pair in data:
            for batch_key, data_key in self.batch_mapping.items():
                batch[batch_key].append(data_pair[data_key])
            if 'continuation_indices' in data_pair:
                batch['continuation_indices'].append(
                    data_pair['continuation_indices'])

        batch = convert_tokens_to_tensors(batch, self.tokenize_labels)
        batch['attention_mask'] = ~(batch['input_ids'] == self.pad_tok_id)
        return batch

    def split_batch(self, batch: Any,
                    microbatch_size: int) -> List[Dict[str, Any]]:
        """Handling for certain specialty columns that must be split into.

        batches in different formats.

        Args:
            batch (Dict): Batch of data
            microbatch_size (int): Size of microbatches

        Returns:
            List: List of chunked batches
        """
        # Don't split kwargs that don't change
        # Normally split torch tensors
        # List split lists of strings
        chunked = {}
        for k, v in batch.items():
            if k in self.static_keys:
                # Defer broadcasting until we know num_chunks
                pass
            elif k in self.list_keys:
                chunked[k] = _split_list(v, microbatch_size)
            elif k in self.tensor_keys:
                chunked[k] = _default_split_batch(v, microbatch_size)
            else:
                raise ValueError(f'Unexpected key {k} in batch splitting')
        num_chunks = len(chunked['input_ids'])
        for k, v in batch.items():
            if k in self.static_keys:
                chunked[k] = [v] * num_chunks

        batched_list = [
            {k: v[idx] for k, v in chunked.items()} for idx in range(num_chunks)
        ]
        return batched_list


<<<<<<< HEAD
class InContextLearningGenerationTaskDataset(InContextLearningDataset):

    def __init__(self,
                 cot_delimiter: str = '',
                 early_stopping_criteria: Optional[List[str]] = None,
                 post_processing_funcs: Optional[List[Tuple[str, Dict]]] = None,
                 *args,
                 **kwargs):

        post_processing_func_args = post_processing_funcs
        if post_processing_func_args is None:
            post_processing_func_args = []

        post_processing_funcs = list(
            map(lambda args: make_postprocessing_func(args[0], **args[1]),
                post_processing_func_args))
        # Two post processing functions are specified indirectly (cot and early stopping)
        # always do early stopping first
        # then do CoT
        # then any other postprocessing funcs
        self.cot_delimiter = cot_delimiter
        if len(self.cot_delimiter) > 0:
            if 'chain_of_thought' not in set(
                    func[0] for func in post_processing_func_args):
                # only add it by default if not already specified
                post_processing_funcs.insert(
                    0,
                    make_postprocessing_func('chain_of_thought',
                                             cot_delimiter=self.cot_delimiter))

        self.early_stopping_criteria = early_stopping_criteria
        if self.early_stopping_criteria is not None and len(
                self.early_stopping_criteria) > 0:
            if 'early_stopping' not in set(
                    func[0] for func in post_processing_func_args):
                # only add it by default if not already specified
                post_processing_funcs.insert(
                    0,
                    make_postprocessing_func(
                        'early_stopping',
                        stopping_criteria=self.early_stopping_criteria))

        if kwargs['tokenizer'].eos_token_id is None:
            raise ValueError(
                '`InContextLearningGenerationTaskDataset` tokenizer must have non-null `eos_token_id`'
            )

        static_keys = [
            'mode', 'cot_delimiter', 'generation_kwargs', 'stopping_criteria',
            'post_processing_funcs'
        ]

        if 'static_keys' in kwargs:
            kwargs['static_keys'].extend(static_keys)

        super().__init__(*args, **kwargs)

        # NOTE: set these after init call because they take class vars
        self.base_batch = {
            'input_ids': [],
            'mode': 'generate',
            'labels': [],
            'post_processing_funcs': post_processing_funcs,
            'generation_kwargs': {
                'pad_token_id': self.pad_tok_id,
                'use_cache': True,
                'eos_token_id': self.tokenizer.eos_token_id,
            },
        }

    def collate_fn(self, data: List[Dict[str, Any]]) -> Dict[str, Any]:
        batch = super().collate_fn(data)
        batch_size = batch['input_ids'].shape[0]
        stopping_criteria = None
        if self.early_stopping_criteria:
            if stop_sequences_criteria is None:  # pyright: ignore [reportUnnecessaryComparison]
                raise MissingConditionalImportError(
                    extra_deps_group='nlp',
                    conda_package='transformers',
                    conda_channel='conda-forge')
            stopping_criteria = stop_sequences_criteria(
                self.tokenizer, self.early_stopping_criteria, batch_size)
        batch['generation_kwargs']['stopping_criteria'] = stopping_criteria
        return batch


class InContextLearningGenerationTaskWithAnswersDataset(
        InContextLearningGenerationTaskDataset):
    """A dataset that constructs batches for in-context learning question
    answering evaluation. QA tasks evaluate a model's ability to answer
    questions using a consistent format.
=======
class InContextLearningGenerationTaskWithAnswersDataset(InContextLearningDataset
                                                       ):
    """A dataset that constructs batches for in-context learning generation.

    tasks with answers. Generation tasks evaluate a model's ability to
    generate responses and score them against a set of gold-standard answers.
>>>>>>> 898928e2

    The input format is expected to be a jsonl file with the following fields:
    - context: The question
    - answer: The preferred answer to the question
    - aliases: A list of aliases for the answer

    See InContextLearningDataset for more details.

    Additional Args:
        cot_delimiter (str): Delimiter to place between the chain of thought and continuations.
        early_stopping_criteria (Optional[List[str]]): Optional strings to trigger early stopping.
        do_normalization (bool): Flag indicating whether to normalize generations before providing output.
    """

<<<<<<< HEAD
    def __init__(self, *args, **kwargs):
=======
    def __init__(self,
                 cot_delimiter: str = '',
                 early_stopping_criteria: Optional[List[str]] = None,
                 do_normalization: bool = True,
                 *args: Any,
                 **kwargs: Any):
>>>>>>> 898928e2
        if kwargs['tokenizer'].eos_token_id is None:
            raise ValueError(
                '`InContextLearningGenerationTaskWithAnswersDataset` tokenizer must have non-null `eos_token_id`'
            )
        self.has_cot = False
        self.max_answer_length = 0
<<<<<<< HEAD
        static_keys = ['generation_length']
=======
        static_keys = [
            'mode', 'cot_delimiter', 'generation_kwargs', 'do_normalization',
            'generation_length', 'stopping_criteria'
        ]
>>>>>>> 898928e2
        tensor_keys = ['input_ids', 'attention_mask']
        list_keys = ['labels']
        super().__init__(padding_side='left',
                         tokenize_labels=False,
                         static_keys=static_keys,
                         list_keys=list_keys,
                         tensor_keys=tensor_keys,
                         *args,
                         **kwargs)
        # NOTE: set these after init call because they take class vars
<<<<<<< HEAD
        self.base_batch = recursive_dict_update(
            self.base_batch, { # part of base batch was set in super().__init__
                'generation_length': self.max_answer_length,
            })
=======
        self.early_stopping_criteria = early_stopping_criteria
        self.base_batch = {
            'input_ids': [],
            'mode': 'generate',
            'labels': [],
            'cot_delimiter': self.cot_delimiter,
            'stopping_criteria': early_stopping_criteria,
            'do_normalization': do_normalization,
            'generation_kwargs': {
                'pad_token_id': self.pad_tok_id,
                'use_cache': True,
                'eos_token_id': self.tokenizer.eos_token_id,
            },
            'generation_length': max(
                self.max_answer_length,
                1),  # TODO: deprecate with next composer udpate
        }
>>>>>>> 898928e2
        self.batch_mapping = {
            'input_ids': self.context_key,
            'labels': 'aliases',
        }
        if 'generation_kwargs' in kwargs:
            self.update_generation_kwargs(kwargs['generation_kwargs'])

    def read_dataset(
        self,
        dataset_uri: str,
        destination_path: str,
        hf_loading_vars: Dict,
        hf_parsing_map: Dict,
    ) -> 'HFDataset':
        dataset = super().read_dataset(dataset_uri, destination_path,
                                       hf_loading_vars, hf_parsing_map)
        self.has_cot = 'chain_of_thought' in dataset.features
        dataset = dataset.map(
            lambda examples: {
                'context':
                    examples['context'],
                'answer':
                    examples['answer'],
                'aliases':
                    set([examples['answer']] + examples.get('aliases', [])),
                'chain_of_thought':
                    examples.get('chain_of_thought', ''),
            })
        self.max_answer_length = self._get_max_answer_length(dataset)
        # NOTE: This is the only time we use the class variable padding_size.
        if self.max_seq_len < self.max_answer_length:
            log.warning(f'`max_seq_len` {self.max_seq_len} was less than `max_answer_len`: {self.max_answer_length}' \
                        + ' setting  `max_seq_len`=`max_answer_len`')
            self.max_seq_len = self.max_answer_length
        self.padding_size = self.max_seq_len - self.max_answer_length
        return dataset

    def get_answer_from_example(self,
                                example: Dict,
                                in_context: bool = False) -> str:
        """Returns the answer from the example. Applies chain of thought if.

        self.has_cot is marked as true.

        Args:
            example (Dict): The example from which to retrieve the answer

        Returns:
            str: The answer in from the example with chain of thought and delimiter if needed
        """
        if self.has_cot:
            return f'{example["chain_of_thought"]}{self.cot_delimiter}{example[self.answer_key]}'
        else:
            return example[self.answer_key]

    def tokenize_example(self, prompt_and_fewshot: str, ctxt: str,
                         example: Dict) -> Dict[str, Any]:
        """Run text through the tokenizer and handle special cases.

        Args:
            prompt_and_fewshot (str): The collection of the prompt and fewshot examples that belongs before the example's context
            ctx (str): The specific example's derrived context
            example (Dict): The example as a dictionary.

        Returns:
            Dict: Dictionary with the tokenized data
        """
        tokenized_example = super().tokenize_example(prompt_and_fewshot, ctxt,
                                                     example)
        tokenized_example['aliases'] = list(example.get('aliases', []))
        return tokenized_example

    def _get_max_answer_length(self, dataset: Iterable[dict]) -> int:
        """Loops over the dataset and finds the longest answer length.

        Returns:
            int: The maximum answer length with an additional buffer of 10 if chain of thought is present
        """
        max_answer_length = 0
        for example in dataset:
            all_answers = [example[self.answer_key]] + list(
                example.get('aliases', []))
            for answer in all_answers:
                if self.has_cot:
                    response = (
                        f'{example["chain_of_thought"]}{self.cot_delimiter}{answer}'
                    )
                else:
                    response = answer
                tokenized_repsonse = self.tokenizer(response)['input_ids']
                assert isinstance(tokenized_repsonse, list)
                max_answer_length = max(max_answer_length,
                                        len(tokenized_repsonse))
        max_answer_length = max_answer_length + (
            _MAX_ANSWER_BUFFER_LENGTH if len(self.cot_delimiter) > 0 else 0)
        return max_answer_length


class InContextLearningCodeEvalDataset(InContextLearningGenerationTaskDataset):
    """A dataset that constructs batches for in-context learning code
    evaluation.

    The input format is expected to be a jsonl file with the following fields:

    - task_id: Label of given task
    - prompt: The code snippet that must be completed
    - entry_point: The entry to the function/code snippet to generate
    - canonical_solution: Working solution
    - test: The checker code that will run to completion if the code generation is valid and otherwise throw assertion
    - test_inputs: List of test inputs
    - test_outputs: List of test outputs
    - language: The language of the code snippet

    Each batch then consists of the following the structure

    - input_ids: Input tensor batch x seqlen x num tokens
    - mode: Indicates to the model that this is an ICL task and may rely on a custom code path to properly update metrics
    - mode: Always set to 'generate'
    - labels: Exact solution for the coding problem
    - prompts: Prompt for the task
    - entry_points: List of entry points
    - test_inputs: List of test inputs
    - test_outputs: List of test outputs
    - languages:  List of languages
    - pass_at_k: Passed value for pass_at_k
    - generation_length: Derrived maximum generation length
    - generation_kwargs: Dictionary of kwargs neeeded for generation. Includes the following, which will be individually overwritten
      by keys in generaiton_kwargs if set (see https://huggingface.co/docs/transformers/main_classes/text_generation#transformers.GenerationConfig
      for more details):

        - pad_token_id: ID for padding token, derived automatically
        - num_beams: How many beams to search for generations, set to 1
        - num_return_sequences: Value passed for 'generations_per_sample', how many generations per prompt
        - do_sample: Determines whether model is sampling or greedily decoding. Always set to True
        - use_cache: Whether or not to use past key values to speed up sampling. Always set to True

    Additional Args:
        generations_per_sample (int) (defaults to 1): The number of independently computed returned sequences for each element in the batch
        pass_at_k (int) (defaults to 1): k for how many chances the model gets to write passing code
    """

    def __init__(
        self,
        generations_per_sample: int,
        pass_at_k: int = 1,
        *args,
        **kwargs,
    ):
        if generations_per_sample < pass_at_k:
            raise ValueError(
                f'generations_per_sample ({generations_per_sample}) must be greater than or equal to pass_at_k ({pass_at_k}) for code evaluation.'
            )
        batch_mapping = {
            'input_ids': 'prompt',
            'prompts': 'prompt_text',
            'tests': 'test',
            'labels': 'canonical_solution',
            'entry_points': 'entry_point',
            'test_inputs': 'test_inputs',
            'test_outputs': 'test_outputs',
            'languages': 'language'
        }
        # Linting complains if these are not set in init
        self.max_prompt_length = 0
        self.max_answer_length = 0
        static_keys = [
            'mode', 'pass_at_k', 'generation_length', 'generation_kwargs'
        ]
        list_keys = [
            'prompts', 'tests', 'entry_points', 'test_inputs', 'test_outputs',
            'languages', 'labels'
        ]
        tensor_keys = ['input_ids', 'attention_mask']
        if kwargs.get('post_processing_funcs', None) is None:
            kwargs['post_processing_funcs'] = []
        if len(kwargs.get('post_processing_funcs', [])) == 0:
            # The default post-processing for code eval is regex split on  r'(.*?)\n[A-Za-z0-9#`]'
            kwargs['post_processing_funcs'].append(('regex_group_search', {
                'regex': r'(.*?)\n[A-Za-z0-9#`]',
                'regex_group': 1
            }))
        super().__init__(
            context_key='prompt',
            answer_key='canonical_solution',
            strip_dataset=False,
            static_keys=static_keys,
            list_keys=list_keys,
            tensor_keys=tensor_keys,
            tokenize_labels=False,
            padding_side='left',
            batch_mapping=batch_mapping,
            *args,
            **kwargs,
        )
        self._set_max_prompt_and_answer_lengths()
        self.dataset = self.dataset.map(self._trim_padding)
        self.base_batch = recursive_dict_update(
            self.base_batch,
            {
                'prompts': [],
                'tests': [],
                'entry_points': [],
                'test_inputs': [],
                'test_outputs': [],
                'languages': [],
                'pass_at_k':
                    pass_at_k,
                'generation_length':
                    min(self.max_answer_length,
                        self.max_seq_len - self.max_prompt_length),
                'generation_kwargs': {
                    'pad_token_id': self.pad_tok_id,
                    'num_beams': 1,  # single beam
                    'num_return_sequences': generations_per_sample,
                    'do_sample': True,
                    'use_cache': True,
                    'eos_token_id': self.tokenizer.eos_token_id
                }
            })
        if 'generation_kwargs' in kwargs:
            self.update_generation_kwargs(kwargs['generation_kwargs'])

    def _set_max_prompt_and_answer_lengths(self):
        """Iterates through the dataset and finds the maximum prompt length and
        sequence lengths.

        Returns:
            None
        """
        max_prompt_length = 0
        max_answer_length = 0
        for example in self.dataset:
            assert isinstance(example, Dict)
            unpadded_example = [
                token for token in example[self.context_key]
                if token != self.pad_tok_id
            ]
            max_prompt_length = max(max_prompt_length, len(unpadded_example))

            tokenized_answer = self.tokenizer(
                example['canonical_solution'],
                add_special_tokens=False)['input_ids']
            assert isinstance(tokenized_answer, list)
            len_tokenized_answer = len(tokenized_answer)
            max_answer_length = max(max_answer_length, len_tokenized_answer)

        self.max_prompt_length = max_prompt_length
        self.max_answer_length = max_answer_length + _MAX_ANSWER_BUFFER_LENGTH

    def _trim_padding(self, example: Dict):
        """Adjusts padding to the maximum prompt length rather than max_seq_len.
        Needs to be done after the dataset has been processed because we don't
        know the maximum prompt length until after we've tokenized it.

        Returns:
            dataset: A HuggingFace Dataset with different padding lengths for example[self.context_key]
        """
        # Remove padding tokens applied during tokenization
        unpadded_prompt = [
            token for token in example[self.context_key]
            if token != self.pad_tok_id
        ]
        # Reapply padding only to max_prompt_length
        full_prompt = trim_context(unpadded_prompt, [], self.max_prompt_length)
        padded_context = make_padded_input(full_prompt, [],
                                           self.max_prompt_length,
                                           self.pad_tok_id, self.padding_side)

        example[self.context_key] = padded_context
        return example

    def tokenize_example(self, prompt_and_fewshot: str, ctxt: str,
                         example: Dict) -> Dict[str, Any]:
        """Adds extra code task details to the example dictionary.

        See InContextLearningDataset for more details
        """
        tokenized_example = super().tokenize_example(prompt_and_fewshot, ctxt,
                                                     example)
        tokenized_example['prompt_text'] = example['prompt']
        tokenized_example['task_id'] = example['task_id']
        tokenized_example['canonical_solution'] = example['canonical_solution']
        tokenized_example['test'] = example['test']
        tokenized_example['entry_point'] = example['entry_point']
        tokenized_example['test_inputs'] = example['test_inputs']
        tokenized_example['test_outputs'] = example['test_outputs']
        tokenized_example['language'] = example['language']
        return tokenized_example


class InContextLearningLMTaskDataset(InContextLearningDataset):
    """A dataset that constructs batches for in-context learning language.

    modeling evaluation. Language modeling tasks test a model's ability to
    properly predict tokens based on preceding tokens.

    The input format is expected to be a jsonl file with the following fields:
    - context: Preceding text
    - continuation: The expected continuation

    See InContextLearningDataset for more details.
    """

    def __init__(self, *args: Any, **kwargs: Any):
        super().__init__(answer_key='continuation',
                         static_keys=['mode'],
                         tensor_keys=[
                             'input_ids', 'continuation_indices', 'labels',
                             'attention_mask'
                         ],
                         base_batch={
                             'input_ids': [],
                             'continuation_indices': [],
                             'mode': 'icl_task',
                             'labels': []
                         },
                         batch_mapping={
                             'input_ids': 'context',
                             'labels': 'context'
                         },
                         padding_side='right',
                         *args,
                         **kwargs)


class InContextLearningMultipleChoiceTaskDataset(InContextLearningDataset):
    """A dataset that construct batches for in-context learning multiple choice.

    evaluation.

    If each question has N answer choices, we construct N distinct inputs per question. In order to ensure
    consistency across multi-GPU, we set the batch size to be `min(N, batch_size)` so that all N
    inputs per question can stored in the same batch.

    The default input format is a jsonl file with the following fields:
    - query: The preceding text, question, or document relevant to the choices
    - gold: Index of the correct choice under 'choices'
    - choices: A list of strings, each being one of the potential choices

    Each batch then consists of ``|batch_size // N|`` distinct questions and has the following the structure.
    - input_ids: Input tensor ``|batch x seqlen x # tokens|``
    - continuation_indices: List of ``|batch|`` consisting of tensors indicating which indices in the sequence correspond to the question answer (aka continuation)
    - mode: Indicates to the model that this is an ICL task and may rely on a custom code path to properly update metrics
    - labels: Identical to the input, used by the model to calculate loss/metrics
    - gold_indices: List of length ``|batch_size // N|`` indicating for each question, which of the answers is correct (via an integer [0, N-1])
    - choice_groupings: Indicates which indices of the batch correspond to which questions

    Additional Args:
        choices_key (str): The key under which the choices are stored in the saved dataset. Defaults to 'choices'.
    """

    def __init__(self,
                 choices_key: str = 'choices',
                 static_keys: Optional[List] = None,
                 list_of_tensors_keys: Optional[List] = None,
                 list_of_tuples_keys: Optional[List] = None,
                 list_of_primitives: Optional[List] = None,
                 *args: Any,
                 **kwargs: Any):
        self.choices_key = choices_key
        base_batch = {
            'input_ids': [],
            'continuation_indices': [],
            'mode': 'icl_task',
            'labels': [],
            'gold_indices': [],
            'choice_groupings': [],
        }
        context_key = kwargs.pop('context_key', 'query')
        static_keys = kwargs.pop('static_keys', ['mode', 'generation_kwargs'])
        tensor_keys = kwargs.pop('tensor_keys',
                                 ['input_ids', 'labels', 'attention_mask'])
        self.list_of_tensors_keys = list_of_tensors_keys or [
            'continuation_indices'
        ]
        self.list_of_tuples_keys = list_of_tuples_keys or ['choice_groupings']
        self.list_of_primitives = list_of_primitives or ['gold_indices']
        super().__init__(context_key=context_key,
                         base_batch=base_batch,
                         static_keys=static_keys,
                         tensor_keys=tensor_keys,
                         padding_side='right',
                         *args,
                         **kwargs)
        self.num_choices = len(self.dataset[0][self.choices_key])
        self.batch_mapping_per_choice = {
            'input_ids': 'context',
            'labels': 'context'
        }
        self.batch_map_per_example = {'gold_indices': 'gold'}

    def get_answer_from_example(self,
                                example: Dict,
                                in_context: bool = False) -> str:
        """Returns the correct answer from the example's choices.

        Args:
            example (Dict): The example from which to retrieve the answer

        Returns:
            str: The full string of the correct answer based on the 'gold' key
        """
        choices = example[self.choices_key]
        gold_idx = example['gold']
        return choices[gold_idx]

    def tokenize_example(self, prompt_and_fewshot: str, ctxt: str,
                         example: Dict) -> Dict[str, Any]:
        """Runs text through the tokenizer and handle special cases.

        Args:
            prompt_and_fewshot (str): The collection of the prompt and fewshot examples that belongs before the example's context
            ctx (str): The specific example's derrived context
            example (Dict): The example as a dictionary.

        Returns:
            Dict: Dictionary with the tokenized data
        """
        # NOTE: some of this is repeated from super class but for loop makes things considerably different
        tokenized_example = {}
        # Always add special tokens to preamble
        preamble = self.tokenizer(prompt_and_fewshot)['input_ids']
        assert isinstance(preamble, list)
        preamble = self._fix_eos_on_preamble(preamble)
        if self.strip_data:
            # rstrip context because a prompt ending in a space results in degenerate output
            ctxt = ctxt.rstrip()
        # Never add special tokens to context
        tokenized_context = self.tokenizer(
            ctxt, add_special_tokens=False)['input_ids']
        assert isinstance(tokenized_context, list)
        tokenized_context = preamble + tokenized_context

        tokenized_example[self.context_key] = []
        tokenized_example[self.answer_key] = []
        tokenized_example['continuation_indices'] = []
        # NOTE: Treating tokenize_labels as True for all MC datasets (required for our MC accuracy metric)
        for choice in example[self.choices_key]:
            if self.prefix_space:
                choice = f' {choice}' if not choice.startswith(' ') else choice

            # Never add special tokens to answer
            tokenized_answer = self.tokenizer(
                choice, add_special_tokens=False)['input_ids']
            assert isinstance(tokenized_context, list)
            assert isinstance(tokenized_answer, list)
            trimmed_context = trim_context(tokenized_context, tokenized_answer,
                                           self.padding_size)
            assert isinstance(trimmed_context, list)
            continuation_indices = get_continuation_span(
                trimmed_context, tokenized_answer)
            padded_context = make_padded_input(
                trimmed_context,
                tokenized_answer,
                self.padding_size,
                self.pad_tok_id,
                self.padding_side,
            )

            tokenized_example[self.context_key].append(padded_context)
            tokenized_example[self.answer_key].append(tokenized_answer)
            tokenized_example['continuation_indices'].append(
                continuation_indices)

        tokenized_example['gold'] = example['gold']
        return tokenized_example

    def collate_fn(self, data: List[Dict[str, Any]]) -> Dict[str, Any]:
        """The function that the dataloader uses to accumulate data into.

        batches. We run each distinct query + answer choice through the model
        separately and determine which answer has the lowest per-token-
        perplexity.

        If each question has N possible choices, all N must be grouped together as distinct elements of the batch
        since the batch may consist of multiple questions, the choice_groupings indicates
        which contiguous sequences of elements in the batch correspond to which question
        gold_indices indicates which of the [0, N-1] choices is the correct one for each question.
        Args:
            data (List): List of tokenized datapoints (dicts returned by self._tokenize_example)

        Returns:
            Dict: Dictionary for a single batch
        """
        batch = copy.deepcopy(self.base_batch)
        for data_pair in data:
            choice_start_idx = len(batch['continuation_indices'])
            # NOTE: not using batch_mapping
            for i, context_enc in enumerate(data_pair[self.context_key]):
                batch['input_ids'].append(context_enc)
                batch['continuation_indices'].append(
                    data_pair['continuation_indices'][i])
                batch['labels'].append(context_enc)

            batch['gold_indices'].append(data_pair['gold'])
            choice_end_idx = len(batch['continuation_indices'])
            batch['choice_groupings'].append((choice_start_idx, choice_end_idx))

        batch = convert_tokens_to_tensors(batch, self.tokenize_labels)
        batch['attention_mask'] = ~(batch['input_ids'] == self.pad_tok_id)
        return batch

    def get_num_samples_in_batch(self, batch: Dict[str, torch.Tensor]) -> int:
        return batch['input_ids'].shape[0] // self.num_choices

    def split_batch(self, batch: Any,
                    microbatch_size: int) -> List[Dict[str, Any]]:
        """Split batch while ensuring all continuations are in the same.

        microbatch.

        In ICL Multiple Choice, we duplicate each data point for each possible continuation.
        When splitting a batch, we have logical example, which refer to one possible question,
        and real example, which refers to one possible continuation. As example count and
        microbatch_size are tracked in logical example, we split logical attributes by
        microbatch_size and real attributes by microbatch_size * num_choices.
        Args:
            batch (Dict): Batch of data
            microbatch_size (int): Size of microbatches

        Returns:
            list: List of chunked batches
        """
        chunked = {}
        for k, v in batch.items():
            if k in self.static_keys:
                # Defer broadcasting primitives until we know num_chunks
                pass
            elif type(v) == list:
                # list of tensors - 'continuation_indices'
                if k in self.list_of_tensors_keys:
                    chunked[k] = _split_list(v,
                                             microbatch_size * self.num_choices)
                # list of tuples - 'choice_groupings'
                elif k in self.list_of_tuples_keys:
                    chunked[k] = _split_list(v, microbatch_size)
                # list - 'gold_indices'
                elif k in self.list_of_primitives:
                    chunked[k] = _default_split_batch(v, microbatch_size)
                else:
                    raise ValueError(f'Unexpected key {k} in list splitting')
            elif k in self.tensor_keys:
                chunked[k] = _default_split_batch(
                    v, microbatch_size * self.num_choices)
            else:
                raise ValueError(f'Unexpected key {k} in batch splitting')
        num_chunks = len(chunked['input_ids'])
        # Broadcast primitives to all chunks
        for k, v in batch.items():
            if k in self.static_keys:
                chunked[k] = [v] * num_chunks

        return [
            {k: v[idx] for k, v in chunked.items()} for idx in range(num_chunks)
        ]


class InContextLearningSchemaTaskDataset(
        InContextLearningMultipleChoiceTaskDataset):
    """A dataset that constructs batches for in-context learning schema.

    evaluation. A schema task involves sentences with a fill-in-the-blank where
    the user needs to choose the correct word to fill in from a set of N
    options. We use the partial evaluation technique from
    https://arxiv.org/abs/1806.02847 to determine the model's choice of fill-in
    word.

    The default input format is a jsonl file with the following fields:
    - context_options: List of strings corresponding to possible preceding context options for the continuation
    - gold: Index of the correct context from 'context_options'
    - continuation: The finishing continuation

    Each batch then consists of ``batch_size // N`` distinct tasks and has the following the structure
    - input_ids: Input tensor ``batch x seqlen x # of tokens``
    - continuation_indices: List of ``batch`` consisting of tensors indicating which indices in the sequence correspond to the question answer (aka continuation)
    - mode: Indicates to the model that this is an ICL task and may rely on a custom code path to properly update metrics
    - labels: Identical to the input, used by the model to calculate loss/metrics
    - gold_indices: List of length ``batch_size // N`` indicating for each question, which of the answers is correct (via an integer [0, N-1])
    - choice_groupings: Indicates which indices of the batch correspond to which questions
    """

    def __init__(self,
                 choices_key: str = 'context_options',
                 *args: Any,
                 **kwargs: Any):
        static_keys = ['mode']
        tensor_keys = ['input_ids', 'labels', 'attention_mask']
        list_of_tensors_keys = ['continuation_indices']
        super().__init__(choices_key=choices_key,
                         context_key=choices_key,
                         static_keys=static_keys,
                         tensor_keys=tensor_keys,
                         list_of_tensors_keys=list_of_tensors_keys,
                         *args,
                         **kwargs)
        self.base_batch = {
            'input_ids': [],
            'continuation_indices': [],
            'mode': 'icl_task',
            'labels': [],
            'gold_indices': [],
            'choice_groupings': [],
        }

    def construct_context(self,
                          example: Dict[str, Any],
                          preceding_text: str = '',
                          add_answer: bool = False) -> str:
        """Takes a example and constructs a context with the correct context.

        for.

        the example's continuation.

        Args:
            example (Dict): The example from which to construct the context
            preceding_text (str): Any preceding text, needed to if self.example_delimiter is needed at the beginning
            add_answer (bool): This will always be true when calling this function for SchemaTaskDataset

        Returns:
            str: The single correct context for a given continuation
        """
        context_options = example[self.choices_key]
        gold_idx = example['gold']
        continuation = example['continuation']
        context = context_options[gold_idx]
        if len(preceding_text) > 0:
            context = f'{self.example_delimiter}{context}'
        context = f'{self.prelimiter}{context}{self.continuation_delimiter}{continuation}'
        return context

    def _construct_multiple_contexts(self,
                                     example: Dict,
                                     preceding_text: str = '') -> List[str]:
        """Takes a example and constructs all contexts.

        Optionally, appends this to preceeding text (such as a prompt or fewshot examples).

        Args:
            example (Dict): The example from which to construct the context
            preceding_text (str): Any preceding text, needed to if self.example_delimiter is needed at the beginning

        Returns:
            list: All context options for the selected example with formatting
        """
        context_options = example[self.choices_key]
        if len(preceding_text) > 0:
            if self.strip_data:
                cont_del = self.continuation_delimiter.rstrip()
            else:
                cont_del = self.continuation_delimiter
            context_options = [
                f'{self.prelimiter}{self.example_delimiter}{c}{cont_del}'
                for c in context_options
            ]
        else:
            context_options = [f'{self.prelimiter}{c}' for c in context_options]
        return context_options

    def _prep_example(
        self,
        example: Dict,
        example_idx: int,
        num_fewshot: int,
        prompt_string: str,
        fewshot_rng: random.Random,
    ) -> Dict[str, Any]:
        """Prepares a single example from a HF Dataset into tokenized format.

        with prompt and fewshot examples.

        Each task consists of multiple contexts and a single, correct continuation. Will preprend fewshot examples and
        prompt if present.

        Args:
            example (Dict): A dictionary from the hf dataset
            example_idx (int): The index of example
            num_fewshot (int): Number of examples context/continuation pairs to prepend to the test pair
            prompt_string (str): The prompt to prepend to all inputs
            fewshot_rng (random.Random): Random number generator to use for fewshot sampling

        Returns:
            Dict: Contains a dictionary with the tokenized data
        """
        prompt_and_fewshot = self._generate_few_shot_prompt(
            num_fewshot, example_idx, prompt_string, fewshot_rng)
        ctxt = self._construct_multiple_contexts(example, prompt_and_fewshot)
        tokenized_example = self.tokenize_example(prompt_and_fewshot, ctxt,
                                                  example)
        return tokenized_example

    def tokenize_example(self, prompt_and_fewshot: str,
                         context_options: List[str],
                         example: Dict) -> Dict[str, Any]:
        """Runs text through the tokenizer and handle special cases.

        Args:
            prompt_and_fewshot (str): The collection of the prompt and fewshot examples that belongs before the example's context
            ctx (str): The specific example's derrived context
            example (Dict): The example as a dictionary.

        Returns:
            Dict: Dictionary with the tokenized data
        """
        tokenized_example = {}
        preamble = self.tokenizer(prompt_and_fewshot)['input_ids']
        assert isinstance(preamble, list)
        preamble = self._fix_eos_on_preamble(preamble)
        encoded_contexts = [
            preamble
            +  # pyright: ignore[reportOperatorIssue, reportGeneralTypeIssues]
            self.tokenizer(c, add_special_tokens=False)[
                'input_ids']  # pyright: ignore[reportOperatorIssue, ]
            for c in context_options
        ]
        continuation = example['continuation']
        if self.prefix_space:
            continuation = (f' {continuation}' if
                            not continuation.startswith(' ') else continuation)
        tokenized_continuation = self.tokenizer(
            continuation, add_special_tokens=False)['input_ids']

        tokenized_example[self.context_key] = []
        tokenized_example['continuation_indices'] = []
        tokenized_example[self.answer_key] = []
        for context in encoded_contexts:
            assert isinstance(context, list)
            assert isinstance(tokenized_continuation, list)
            trimmed_context = trim_context(context, tokenized_continuation,
                                           self.padding_size)
            assert isinstance(trimmed_context, list)
            continuation_indices = get_continuation_span(
                trimmed_context, tokenized_continuation)
            padded_context = make_padded_input(trimmed_context,
                                               tokenized_continuation,
                                               self.padding_size,
                                               self.pad_tok_id,
                                               self.padding_side)
            tokenized_example[self.context_key].append(padded_context)
            tokenized_example['continuation_indices'].append(
                continuation_indices)
            tokenized_example[self.answer_key].append(tokenized_continuation)

        tokenized_example['gold'] = example['gold']
        return tokenized_example


<<<<<<< HEAD
def build_icl_dataloader(
    icl_task_type: str,
    dataset_uri: str,
    tokenizer: transformers.PreTrainedTokenizerBase,
    batch_size: int,
    max_seq_len: int,
    pad_tok_id: int,
    num_fewshot: int,
    prompt_string: str,  # e.g. 'translate english to french:'
    example_delimiter: str,  # e.g. '\n'
    continuation_delimiter: str,  # e.g. ''
    hf_loading_vars: Dict,
    hf_parsing_map: Dict,
    destination_path: str,
    prelimiter: str,  # e.g. 'Question: '
    cot_delimiter: str,  # e.g. ' ### '
    fewshot_random_seed: int,
    pass_at_k: int,
    generations_per_sample: int,
    generation_kwargs: Dict,
    early_stopping_criteria: Optional[List[str]] = None,
    post_processing_funcs: Optional[List[Tuple[str, Dict]]] = None,
) -> DataSpec:
    """Factory method that builds the specific dataset for the specified
=======
class InContextLearningCodeEvalDataset(InContextLearningDataset):
    """A dataset that constructs batches for in-context learning code.

    evaluation.

    The input format is expected to be a jsonl file with the following fields:

    - task_id: Label of given task
    - prompt: The code snippet that must be completed
    - entry_point: The entry to the function/code snippet to generate
    - canonical_solution: Working solution
    - test: The checker code that will run to completion if the code generation is valid and otherwise throw assertion
    - test_inputs: List of test inputs
    - test_outputs: List of test outputs
    - language: The language of the code snippet

    Each batch then consists of the following the structure

    - input_ids: Input tensor batch x seqlen x num tokens
    - mode: Indicates to the model that this is an ICL task and may rely on a custom code path to properly update metrics
    - mode: Always set to 'generate'
    - labels: Exact solution for the coding problem
    - prompts: Prompt for the task
    - entry_points: List of entry points
    - test_inputs: List of test inputs
    - test_outputs: List of test outputs
    - languages:  List of languages
    - pass_at_k: Passed value for pass_at_k
    - generation_kwargs: Dictionary of kwargs neeeded for generation. Includes the following, which will be individually overwritten
      by keys in generaiton_kwargs if set (see https://huggingface.co/docs/transformers/main_classes/text_generation#transformers.GenerationConfig
      for more details):

        - pad_token_id: ID for padding token, derived automatically
        - num_beams: How many beams to search for generations, set to 1
        - do_sample: Determines whether model is sampling or greedily decoding. Always set to True
        - use_cache: Whether or not to use past key values to speed up sampling. Always set to True

    Additional Args:
        generations_per_sample (int) (defaults to 1): The number of independently computed returned sequences for each element in the batch
        pass_at_k (int) (defaults to 1): k for how many chances the model gets to write passing code
    """

    def __init__(
        self,
        generations_per_sample: int,
        pass_at_k: Union[int, list[int]] = 1,
        *args: Any,
        **kwargs: Any,
    ):
        if isinstance(pass_at_k, int):
            pass_at_k = [pass_at_k]
        if generations_per_sample < max(pass_at_k):
            raise ValueError(
                f'generations_per_sample ({generations_per_sample}) must be greater than or equal to pass_at_k ({pass_at_k}) for code evaluation.'
            )
        batch_mapping = {
            'input_ids': 'prompt',
            'prompts': 'prompt_text',
            'tests': 'test',
            'labels': 'canonical_solution',
            'entry_points': 'entry_point',
            'test_inputs': 'test_inputs',
            'test_outputs': 'test_outputs',
            'languages': 'language',
            'sample_id': 'sample_id',
        }
        # Linting complains if these are not set in init
        self.max_prompt_length = 0
        self.max_answer_length = 0
        static_keys = [
            'mode',
            'pass_at_k',
            'generation_kwargs',
            'generations_per_sample',
            'generation_length',
            'dataset_size',
        ]
        list_keys = [
            'prompts',
            'tests',
            'entry_points',
            'test_inputs',
            'test_outputs',
            'languages',
            'labels',
            'sample_id',
        ]
        tensor_keys = ['input_ids', 'attention_mask']
        super().__init__(
            context_key='prompt',
            answer_key='canonical_solution',
            strip_dataset=False,
            static_keys=static_keys,
            list_keys=list_keys,
            tensor_keys=tensor_keys,
            tokenize_labels=False,
            padding_side='left',
            batch_mapping=batch_mapping,
            *args,
            **kwargs,
        )
        self._set_max_prompt_and_answer_lengths()
        if self.max_seq_len < self.max_prompt_length:
            log.warning(f'`max_seq_len` {self.max_seq_len} was less than `max_prompt_len`: {self.max_prompt_length}' \
                        + ' setting  `max_seq_len`=`max_prompt_len`')
            self.max_seq_len = self.max_prompt_length
        dataset_size = len(self.dataset)
        self.dataset = self.dataset.map(self._trim_padding)
        self.dataset = self.repeat_dataset(self.dataset, generations_per_sample)

        if self.max_answer_length < self.max_seq_len - self.max_prompt_length:
            generation_length = self.max_answer_length
        else:
            generation_length = self.max_seq_len - self.max_prompt_length

        self.base_batch = {
            'input_ids': [],
            'mode':
                'generate',
            'labels': [],
            'prompts': [],
            'tests': [],
            'entry_points': [],
            'test_inputs': [],
            'test_outputs': [],
            'languages': [],
            'pass_at_k':
                pass_at_k,
            'generation_kwargs': {
                'pad_token_id': self.pad_tok_id,
                'num_beams': 1,  # single beam
                'do_sample': True,
                'temperature': 0.2,  # good default for code
                'use_cache': True,
                'eos_token_id': self.tokenizer.eos_token_id,
            },
            'sample_id': [],
            'pass_at_k':
                list(pass_at_k),
            'generations_per_sample':
                generations_per_sample,
            'dataset_size':
                dataset_size,
            'generation_length':  # TODO: deprecate with next composer release
                max(generation_length, 1)
        }
        if 'generation_kwargs' in kwargs:
            self.update_generation_kwargs(kwargs['generation_kwargs'])

    def repeat_dataset(self, dataset: HFDataset, repetitions: int) -> HFDataset:

        def _repeat_dataset():
            for i, sample in enumerate(dataset):
                for _ in range(repetitions):
                    assert isinstance(sample, dict)
                    yield {'sample_id': i, **sample}

        from datasets import \
            Dataset as HFDataset  # pyright: ignore[reportGeneralTypeIssues]

        repeated_dataset = HFDataset.from_generator(_repeat_dataset)
        assert isinstance(repeated_dataset, HFDataset)
        return repeated_dataset

    def _set_max_prompt_and_answer_lengths(self):
        """Iterates through the dataset and finds the maximum prompt length and.

        sequence lengths.

        Returns:
            None
        """
        max_prompt_length = 0
        max_answer_length = 0
        for example in self.dataset:
            assert isinstance(example, Dict)
            unpadded_example = [
                token for token in example[self.context_key]
                if token != self.pad_tok_id
            ]
            max_prompt_length = max(max_prompt_length, len(unpadded_example))

            tokenized_answer = self.tokenizer(
                example['canonical_solution'],
                add_special_tokens=False)['input_ids']
            assert isinstance(tokenized_answer, list)
            len_tokenized_answer = len(tokenized_answer)
            max_answer_length = max(max_answer_length, len_tokenized_answer)

        self.max_prompt_length = max_prompt_length
        self.max_answer_length = max_answer_length + _MAX_ANSWER_BUFFER_LENGTH

    def _trim_padding(self, example: Dict):
        """Adjusts padding to the maximum prompt length rather than max_seq_len.

        Needs to be done after the dataset has been processed because we don't
        know the maximum prompt length until after we've tokenized it.

        Returns:
            dataset: A HuggingFace Dataset with different padding lengths for example[self.context_key]
        """
        # Remove padding tokens applied during tokenization
        unpadded_prompt = [
            token for token in example[self.context_key]
            if token != self.pad_tok_id
        ]
        # Reapply padding only to max_prompt_length
        full_prompt = trim_context(unpadded_prompt, [], self.max_prompt_length)
        padded_context = make_padded_input(full_prompt, [],
                                           self.max_prompt_length,
                                           self.pad_tok_id, self.padding_side)

        example[self.context_key] = padded_context
        return example

    def tokenize_example(self, prompt_and_fewshot: str, ctxt: str,
                         example: Dict) -> Dict[str, Any]:
        """Adds extra code task details to the example dictionary.

        See InContextLearningDataset for more details
        """
        tokenized_example = super().tokenize_example(prompt_and_fewshot, ctxt,
                                                     example)
        tokenized_example['prompt_text'] = example['prompt']
        tokenized_example['task_id'] = example['task_id']
        tokenized_example['canonical_solution'] = example['canonical_solution']
        tokenized_example['test'] = example['test']
        tokenized_example['entry_point'] = example['entry_point']
        tokenized_example['test_inputs'] = example['test_inputs']
        tokenized_example['test_outputs'] = example['test_outputs']
        tokenized_example['language'] = example['language']
        return tokenized_example


def build_icl_dataloader(
        icl_task_type: str,
        dataset_uri: str,
        tokenizer: transformers.PreTrainedTokenizerBase,
        batch_size: int,
        max_seq_len: int,
        pad_tok_id: int,
        num_fewshot: int,
        prompt_string: str,  # e.g. 'translate english to french:'
        example_delimiter: str,  # e.g. '\n'
        continuation_delimiter: str,  # e.g. ''
        hf_loading_vars: Dict,
        hf_parsing_map: Dict,
        destination_path: str,
        prelimiter: str,  # e.g. 'Question: '
        cot_delimiter: str,  # e.g. ' ### '
        fewshot_random_seed: int,
        pass_at_k: int,
        generations_per_sample: int,
        generation_kwargs: Dict,
        early_stopping_criteria: Optional[List[str]] = None,
        do_normalization: bool = True) -> DataSpec:
    """Factory method that builds the specific dataset for the specified.

>>>>>>> 898928e2
    icl_task_type. See documentation for `get_icl_task_dataloader` for arugment
    documentation.

    When writing a dataset for a new task, here you will need to:
        1. add the dataset to the factory and choose an appropriate string
        2. set the batch size for that task (see InContextLearningMultipleChoiceTaskDataset for why
            this might be different)
        3. set the `split_batch` funciton if necessary
    """
    if icl_task_type == 'multiple_choice':
        dataset = InContextLearningMultipleChoiceTaskDataset(
            dataset_uri=dataset_uri,
            tokenizer=tokenizer,
            max_seq_len=max_seq_len,
            pad_tok_id=pad_tok_id,
            num_fewshot=num_fewshot,
            prompt_string=prompt_string,
            example_delimiter=example_delimiter,
            continuation_delimiter=continuation_delimiter,
            destination_path=destination_path,
            prelimiter=prelimiter,
            fewshot_random_seed=fewshot_random_seed,
            hf_loading_vars=hf_loading_vars,
            hf_parsing_map=hf_parsing_map,
            generation_kwargs=generation_kwargs,
        )
        batch_size = max(dataset.num_choices, batch_size)
        effective_batchsize = batch_size // dataset.num_choices
    elif icl_task_type == 'schema':
        dataset = InContextLearningSchemaTaskDataset(
            dataset_uri=dataset_uri,
            tokenizer=tokenizer,
            max_seq_len=max_seq_len,
            pad_tok_id=pad_tok_id,
            num_fewshot=num_fewshot,
            prompt_string=prompt_string,
            example_delimiter=example_delimiter,
            continuation_delimiter=continuation_delimiter,
            destination_path=destination_path,
            prelimiter=prelimiter,
            fewshot_random_seed=fewshot_random_seed,
            hf_loading_vars=hf_loading_vars,
            hf_parsing_map=hf_parsing_map,
            generation_kwargs=generation_kwargs,
        )
        batch_size = max(dataset.num_choices, batch_size)
        effective_batchsize = batch_size // dataset.num_choices
    elif icl_task_type == 'language_modeling':
        dataset = InContextLearningLMTaskDataset(
            dataset_uri=dataset_uri,
            tokenizer=tokenizer,
            max_seq_len=max_seq_len,
            pad_tok_id=pad_tok_id,
            num_fewshot=num_fewshot,
            prompt_string=prompt_string,
            example_delimiter=example_delimiter,
            continuation_delimiter=continuation_delimiter,
            destination_path=destination_path,
            prelimiter=prelimiter,
            fewshot_random_seed=fewshot_random_seed,
            hf_loading_vars=hf_loading_vars,
            hf_parsing_map=hf_parsing_map,
            generation_kwargs=generation_kwargs,
        )
        effective_batchsize = batch_size
<<<<<<< HEAD
    elif icl_task_type == 'generation_task_with_answers':
=======
    elif icl_task_type == 'generation_task_with_answers' or icl_task_type == 'question_answering':
        if icl_task_type == 'question_answering':
            log.warning(
                f'ICL task type `question_answering` has been deprecated, please use `generation_task_with_answers`.'
            )
>>>>>>> 898928e2
        dataset = InContextLearningGenerationTaskWithAnswersDataset(
            dataset_uri=dataset_uri,
            tokenizer=tokenizer,
            max_seq_len=max_seq_len,
            pad_tok_id=pad_tok_id,
            num_fewshot=num_fewshot,
            prompt_string=prompt_string,
            example_delimiter=example_delimiter,
            continuation_delimiter=continuation_delimiter,
            destination_path=destination_path,
            prelimiter=prelimiter,
            fewshot_random_seed=fewshot_random_seed,
            hf_loading_vars=hf_loading_vars,
            hf_parsing_map=hf_parsing_map,
            cot_delimiter=cot_delimiter,
            early_stopping_criteria=early_stopping_criteria,
            generation_kwargs=generation_kwargs,
            post_processing_funcs=post_processing_funcs)
        effective_batchsize = batch_size
    elif icl_task_type == 'code_evaluation':
        dataset = InContextLearningCodeEvalDataset(
            dataset_uri=dataset_uri,
            tokenizer=tokenizer,
            max_seq_len=max_seq_len,
            pad_tok_id=pad_tok_id,
            num_fewshot=num_fewshot,
            prompt_string=prompt_string,
            example_delimiter=example_delimiter,
            continuation_delimiter=continuation_delimiter,
            destination_path=destination_path,
            prelimiter=prelimiter,
            fewshot_random_seed=fewshot_random_seed,
            hf_loading_vars=hf_loading_vars,
            hf_parsing_map=hf_parsing_map,
            pass_at_k=pass_at_k,
            generations_per_sample=generations_per_sample,
            generation_kwargs=generation_kwargs,
            post_processing_funcs=post_processing_funcs)
        effective_batchsize = batch_size
    else:
        raise Exception(f'Unrecognized ICL task type: {icl_task_type}')

    sampler = dist.get_sampler(dataset, drop_last=False, shuffle=False)

    split_batch = None
    if isinstance(
            dataset,
<<<<<<< HEAD
        (InContextLearningMultipleChoiceTaskDataset,
         InContextLearningGenerationTaskDataset),
=======
        (
            InContextLearningMultipleChoiceTaskDataset,
            InContextLearningGenerationTaskWithAnswersDataset,
            InContextLearningCodeEvalDataset,
        ),
>>>>>>> 898928e2
    ):
        split_batch = dataset.split_batch

    return DataSpec(
        DataLoader(
            dataset,
            batch_size=effective_batchsize,
            sampler=sampler,
            collate_fn=dataset.collate_fn,
        ),
        device_transforms=None,
        get_num_samples_in_batch=dataset.get_num_samples_in_batch,
        split_batch=split_batch,
    )


def partition_dataset_by_category(dataset_uri: str, destination_path: str,
                                  hf_loading_vars: Dict,
                                  hf_parsing_map: Dict) -> Dict[str, str]:
    """If has_categories is enabled, we partition the dataset into a separate.

    dataset for each category value in the data and write each partition to a
    local file.

    Args:
        dataset_uri (str): Location of dataset.
        destination_path (str): Base destination path, we will write a separate partition off this URI for each category.

    Raises:
        MissingConditionalImportError: If datasets not installed raise exception.
        Exception: If 'category' key missing from dataset, raise exception.

    Returns:
        Dict[str, str]: Mapping of category names to partitioned dataset local files names.
    """
    if dataset_uri.startswith('hf://'):
        dataset_uri = dataset_uri.replace('hf://', '')
        dataset = load_dataset(dataset_uri, **hf_loading_vars)
        assert isinstance(dataset, HFDataset) or isinstance(
            dataset, IterableDataset)
        if hf_parsing_map:
            dataset_parsing_func = lambda example: {
                k: ' '.join([str(example[col]) for col in v])
                for k, v in hf_parsing_map.items()
            }
            assert hasattr(dataset, 'column_names')
            dataset = dataset.map(dataset_parsing_func,
                                  remove_columns=dataset.column_names)
    else:
        with dist.local_rank_zero_download_and_wait(destination_path):
            if dist.get_local_rank() == 0:
                get_file(dataset_uri, destination_path, overwrite=True)
        dataset = load_dataset('json',
                               data_files=destination_path,
                               split='train',
                               streaming=False)
    assert isinstance(dataset, HFDataset) or isinstance(dataset,
                                                        IterableDataset)
    assert hasattr(dataset, 'features')
    assert dataset.features is not None
    if 'category' not in dataset.features.keys():
        raise Exception(f"""Attempted to partition dataset by `category` \
            but it doesn't have a `category` key. \
            Got keys: {str(list(dataset.features.keys()))}""")
    categories = sorted(
        set(dataset['category']
           ))  # pyright: ignore[reportIndexIssue, reportGeneralTypeIssues]
    output_files = {}
    for cat in categories:
        path = destination_path.split('/')
        cat_dest = '/'.join(path[:-1]) + f'/{cat}_{path[-1]}'
        tmp_path_to_broadcast = str(os.path.abspath(cat_dest))
        gathered_paths = dist.all_gather_object(tmp_path_to_broadcast)
        if dist.get_local_rank() == 0:
            subset = [
                l for l in dataset if
                l['category'] == cat  # pyright: ignore[reportGeneralTypeIssues]
            ]  # pyright: ignore[reportArgumentType, reportCallIssue]
            with open(gathered_paths[0], 'w', encoding='utf8') as f:
                for l in subset:
                    f.write(json.dumps(l, ensure_ascii=False) + '\n')
        output_files[cat] = cat_dest
    return output_files


def get_icl_task_dataloader(
<<<<<<< HEAD
    icl_task_type: str,
    dataset_uri: str,
    tokenizer: Union[transformers.PreTrainedTokenizer,
                     transformers.PreTrainedTokenizerFast],
    batch_size: int,
    max_seq_len: int,
    pad_tok_id: int,
    num_fewshot: int,
    prompt_string: str,  # e.g. 'translate english to french:'
    example_delimiter: str,  # e.g. '\n'
    continuation_delimiter: str = '',
    destination_path: str = '',
    question_prelimiter: str = '',  # e.g. 'Question: '
    fewshot_random_seed: int = 1234,
    pass_at_k: int = 1,
    generations_per_sample: int = 1,
    cot_delimiter: str = '',
    has_categories: bool = False,
    hf_loading_vars: Optional[Dict] = None,
    hf_parsing_map: Optional[Dict] = None,
    generation_kwargs: Optional[Dict] = None,
    early_stopping_criteria: Optional[List[str]] = None,
    post_processing_funcs: Optional[List[Tuple[str, Dict]]] = None,
) -> Union[DataSpec, Dict[str, DataSpec]]:
    """This constructs a dataloader (or dataloaders if has_categories is True)
=======
        icl_task_type: str,
        dataset_uri: str,
        tokenizer: Union[transformers.PreTrainedTokenizer,
                         transformers.PreTrainedTokenizerFast],
        batch_size: int,
        max_seq_len: int,
        pad_tok_id: int,
        num_fewshot: int,
        prompt_string: str,  # e.g. 'translate english to french:'
        example_delimiter: str,  # e.g. '\n'
        continuation_delimiter: str = '',
        destination_path: str = '',
        question_prelimiter: str = '',  # e.g. 'Question: '
        fewshot_random_seed: int = 1234,
        pass_at_k: int = 1,
        generations_per_sample: int = 1,
        cot_delimiter: str = '',
        has_categories: bool = False,
        hf_loading_vars: Optional[Dict] = None,
        hf_parsing_map: Optional[Dict] = None,
        generation_kwargs: Optional[Dict] = None,
        early_stopping_criteria: Optional[List[str]] = None,
        do_normalization: bool = True) -> Union[DataSpec, Dict[str, DataSpec]]:
    r"""Constructs a dataloader (or dataloaders if has_categories is True)

>>>>>>> 898928e2
    capable of evaluating LLMs on in-context learning language modeling tasks,
    for example LAMBADA. An example usage is below:

        .. testsetup::

            import transformers
            from composer.models import HuggingFaceModel
            from composer.trainer import Trainer
            dataset_uri = "/tmp/dataset_uri.jsonl"
            dataset = RandomTextClassificationDataset(size=16, use_keys=True)
            train_dataloader = torch.utils.data.DataLoader(dataset, batch_size=8)
            hf_model, tokenizer = HuggingFaceModel.hf_from_composer_checkpoint('composer-hf-checkpoint.pt')
            # At this point, hf_model is randomly initialized
            composer_model = HuggingFaceModel(hf_model, hf_tokenizer)

        Example:

        .. testcode::


            dl = get_icl_task_dataloader(
                'language_modeling',
                dataset_uri,
                tokenizer,
                batch_size=2,
                max_seq_len=2048,
                pad_tok_id=tokenizer.pad_token_id,
                num_fewshot=10,
                prompt_string='translate english to french',
                example_delimiter='\\n',
                continuation_delimiter=''
                )
            eval_evaluator = Evaluator(
                    label="lambada",
                    dataloader=dl,
                    metric_names=['InContextLearningLMAccuracy']
                )
            trainer = Trainer(
                    model=model,
                    train_dataloader=train_dataloader,
                    eval_dataloader=eval_evaluator,
                    optimizers=optimizer,
                    max_duration="1ep",
                )

    Args:
        icl_task_type (str): Name of icl_task type. One of ['multiple_choice', 'schema', 'language_modeling', 'generation_task_with_answers', 'code_evaluation']
        dataset_uri (str): A local path, a remote path beginning with ``s3://`` or another backend, or a HuggingFace dataset uri prepended with ``hf://``.
            Alternate backends must be supported by :meth:`composer.utils.maybe_create_object_store_from_uri`.
            A local dataset must consist of rows of JSON data points with task dependant fields.
            The default keys expected are "context" and "answer".
        tokenizer (transformers.PreTrainedTokenizerBase): The tokenizer used to map between strings and token ids.
        batch_size (int): Size of a batch used for eval
        max_seq_len (int): The maximum sequence length supported by the model.
        pad_tok_id (int): The special token used for padding batches.
        num_fewshot (int): The number of complete fewshot examples to prepend before each test example. These are not identical across examples.
        prompt_string (str, default = ''): Prompt string to put once before all fewshot examples/test examples (e.g. 'Translate english to french.').
        example_delimiter (str, default = '\\n'): Separator inserted before (context, answer) pairs (e.g. '\\n') for fewshot sampling and prompting.
        continuation_delimiter: (str, default = ' '): Separator inserted between context and answer in each example (e.g. '\\nA: ').
        destination_path: (str, default = ''): This is the local file where remote datasets will be saved.
        question_prelimiter: (str, default = ''): Text to be prepended before each context, including few shot examples (e.g. "Question: ").
        fewshot_random_seed (int, default = 1234): Random seed to use for fewshot sampling
        pass_at_k (int): k for how many chances the model gets to write passing code.
        generations_per_sample (int): How many outputs to generate per prompt. Passed in generation_kwargs under "num_return_sequences" and overwritten by generation_kwargs dict.
        cot_delimiter (str): Delimiter to place between chain of thoughts and continuations.
        has_categories: (bool): If ``True``, we will search the dataset file for a category key, and partition the dataset into a separate dataloader for each category occurring in the data.
        hf_loading_vars (Dict, default = None): A dictionary containing keyword arguments to be passed into `load_dataset` if dataset is being pulled from HF.
        hf_parsing_map (Dict, default = None): A dictionary containing a mapping from HF columns to ICL dataset keys. The dictionary should be formatted {icl_key:[hf_key1, hf_key1]}.
            Column contents will be concatenated with ' ' seperating them. If not included, will load the columns already present in the HF dataset.
        generation_kwargs (Dict, default = None): A dictionary containing keyword arguments to be passed along to the model's generate function. Overwrites any previously specified generation
                                                  keyword args in this fucntion (see https://huggingface.co/docs/transformers/main_classes/text_generation#transformers.GenerationConfig
                                                  for more details)
        early_stopping (List, default = None): A list of strings that, when found in a model's output, will be treated as a stopping criteria at metric computation time.
<<<<<<< HEAD
            Used in QA tasks with CoT
=======
            Used in generation tasks with CoT
        do_normalization (bool, default = True): Whether or not to normalize the outputs and labels in InContextLearningGenerationTaskWithAnswersDataset. Only used in generation tasks.
>>>>>>> 898928e2

    Returns:
        DataLoader: A dataloader used for performing in-context learning evaluation on the dataset provided.
    """
    if hf_loading_vars is None:
        hf_loading_vars = {}
    if hf_parsing_map is None:
        hf_parsing_map = {}
    if generation_kwargs is None:
        generation_kwargs = {}
    if early_stopping_criteria is None:
        early_stopping_criteria = []

    if has_categories:
        result_dls = {}
        output_files = partition_dataset_by_category(dataset_uri,
                                                     destination_path,
                                                     hf_loading_vars,
                                                     hf_parsing_map)
        categories = sorted(output_files.keys())
        for category in categories:
            partition_uri = output_files[category]
            result_dls[category] = build_icl_dataloader(
                icl_task_type=icl_task_type,
                dataset_uri=partition_uri,
                tokenizer=tokenizer,
                batch_size=batch_size,
                max_seq_len=max_seq_len,
                pad_tok_id=pad_tok_id,
                num_fewshot=num_fewshot,
                prompt_string=prompt_string,
                example_delimiter=example_delimiter,
                continuation_delimiter=continuation_delimiter,
                destination_path=partition_uri + '_tmp',
                prelimiter=question_prelimiter,
                cot_delimiter=cot_delimiter,
                fewshot_random_seed=fewshot_random_seed,
                pass_at_k=pass_at_k,
                generations_per_sample=generations_per_sample,
                hf_loading_vars=hf_loading_vars,
                hf_parsing_map=hf_parsing_map,
                generation_kwargs=generation_kwargs,
                early_stopping_criteria=early_stopping_criteria,
                post_processing_funcs=post_processing_funcs,
            )
        return result_dls
    else:
        return build_icl_dataloader(
            icl_task_type=icl_task_type,
            dataset_uri=dataset_uri,
            tokenizer=tokenizer,
            batch_size=batch_size,
            max_seq_len=max_seq_len,
            pad_tok_id=pad_tok_id,
            num_fewshot=num_fewshot,
            prompt_string=prompt_string,
            example_delimiter=example_delimiter,
            hf_loading_vars=hf_loading_vars,
            hf_parsing_map=hf_parsing_map,
            continuation_delimiter=continuation_delimiter,
            destination_path=destination_path,
            prelimiter=question_prelimiter,
            cot_delimiter=cot_delimiter,
            fewshot_random_seed=fewshot_random_seed,
            pass_at_k=pass_at_k,
            generations_per_sample=generations_per_sample,
            generation_kwargs=generation_kwargs,
            early_stopping_criteria=early_stopping_criteria,
            post_processing_funcs=post_processing_funcs,
        )<|MERGE_RESOLUTION|>--- conflicted
+++ resolved
@@ -12,11 +12,7 @@
 import logging
 import os
 import random
-<<<<<<< HEAD
-from typing import TYPE_CHECKING, Any, Dict, List, Optional, Tuple, Union
-=======
 from typing import Any, Dict, Iterable, List, Optional, Union
->>>>>>> 898928e2
 
 import torch
 import transformers
@@ -521,7 +517,6 @@
         return batched_list
 
 
-<<<<<<< HEAD
 class InContextLearningGenerationTaskDataset(InContextLearningDataset):
 
     def __init__(self,
@@ -613,14 +608,6 @@
     """A dataset that constructs batches for in-context learning question
     answering evaluation. QA tasks evaluate a model's ability to answer
     questions using a consistent format.
-=======
-class InContextLearningGenerationTaskWithAnswersDataset(InContextLearningDataset
-                                                       ):
-    """A dataset that constructs batches for in-context learning generation.
-
-    tasks with answers. Generation tasks evaluate a model's ability to
-    generate responses and score them against a set of gold-standard answers.
->>>>>>> 898928e2
 
     The input format is expected to be a jsonl file with the following fields:
     - context: The question
@@ -635,30 +622,22 @@
         do_normalization (bool): Flag indicating whether to normalize generations before providing output.
     """
 
-<<<<<<< HEAD
-    def __init__(self, *args, **kwargs):
-=======
     def __init__(self,
                  cot_delimiter: str = '',
                  early_stopping_criteria: Optional[List[str]] = None,
                  do_normalization: bool = True,
                  *args: Any,
                  **kwargs: Any):
->>>>>>> 898928e2
         if kwargs['tokenizer'].eos_token_id is None:
             raise ValueError(
                 '`InContextLearningGenerationTaskWithAnswersDataset` tokenizer must have non-null `eos_token_id`'
             )
         self.has_cot = False
         self.max_answer_length = 0
-<<<<<<< HEAD
-        static_keys = ['generation_length']
-=======
         static_keys = [
             'mode', 'cot_delimiter', 'generation_kwargs', 'do_normalization',
             'generation_length', 'stopping_criteria'
         ]
->>>>>>> 898928e2
         tensor_keys = ['input_ids', 'attention_mask']
         list_keys = ['labels']
         super().__init__(padding_side='left',
@@ -669,30 +648,13 @@
                          *args,
                          **kwargs)
         # NOTE: set these after init call because they take class vars
-<<<<<<< HEAD
         self.base_batch = recursive_dict_update(
             self.base_batch, { # part of base batch was set in super().__init__
-                'generation_length': self.max_answer_length,
-            })
-=======
-        self.early_stopping_criteria = early_stopping_criteria
-        self.base_batch = {
-            'input_ids': [],
-            'mode': 'generate',
-            'labels': [],
-            'cot_delimiter': self.cot_delimiter,
-            'stopping_criteria': early_stopping_criteria,
-            'do_normalization': do_normalization,
-            'generation_kwargs': {
-                'pad_token_id': self.pad_tok_id,
-                'use_cache': True,
-                'eos_token_id': self.tokenizer.eos_token_id,
-            },
-            'generation_length': max(
+                'generation_length': max(
                 self.max_answer_length,
                 1),  # TODO: deprecate with next composer udpate
-        }
->>>>>>> 898928e2
+            })
+       
         self.batch_mapping = {
             'input_ids': self.context_key,
             'labels': 'aliases',
@@ -1440,32 +1402,6 @@
         return tokenized_example
 
 
-<<<<<<< HEAD
-def build_icl_dataloader(
-    icl_task_type: str,
-    dataset_uri: str,
-    tokenizer: transformers.PreTrainedTokenizerBase,
-    batch_size: int,
-    max_seq_len: int,
-    pad_tok_id: int,
-    num_fewshot: int,
-    prompt_string: str,  # e.g. 'translate english to french:'
-    example_delimiter: str,  # e.g. '\n'
-    continuation_delimiter: str,  # e.g. ''
-    hf_loading_vars: Dict,
-    hf_parsing_map: Dict,
-    destination_path: str,
-    prelimiter: str,  # e.g. 'Question: '
-    cot_delimiter: str,  # e.g. ' ### '
-    fewshot_random_seed: int,
-    pass_at_k: int,
-    generations_per_sample: int,
-    generation_kwargs: Dict,
-    early_stopping_criteria: Optional[List[str]] = None,
-    post_processing_funcs: Optional[List[Tuple[str, Dict]]] = None,
-) -> DataSpec:
-    """Factory method that builds the specific dataset for the specified
-=======
 class InContextLearningCodeEvalDataset(InContextLearningDataset):
     """A dataset that constructs batches for in-context learning code.
 
@@ -1701,30 +1637,30 @@
 
 
 def build_icl_dataloader(
-        icl_task_type: str,
-        dataset_uri: str,
-        tokenizer: transformers.PreTrainedTokenizerBase,
-        batch_size: int,
-        max_seq_len: int,
-        pad_tok_id: int,
-        num_fewshot: int,
-        prompt_string: str,  # e.g. 'translate english to french:'
-        example_delimiter: str,  # e.g. '\n'
-        continuation_delimiter: str,  # e.g. ''
-        hf_loading_vars: Dict,
-        hf_parsing_map: Dict,
-        destination_path: str,
-        prelimiter: str,  # e.g. 'Question: '
-        cot_delimiter: str,  # e.g. ' ### '
-        fewshot_random_seed: int,
-        pass_at_k: int,
-        generations_per_sample: int,
-        generation_kwargs: Dict,
-        early_stopping_criteria: Optional[List[str]] = None,
-        do_normalization: bool = True) -> DataSpec:
+    icl_task_type: str,
+    dataset_uri: str,
+    tokenizer: transformers.PreTrainedTokenizerBase,
+    batch_size: int,
+    max_seq_len: int,
+    pad_tok_id: int,
+    num_fewshot: int,
+    prompt_string: str,  # e.g. 'translate english to french:'
+    example_delimiter: str,  # e.g. '\n'
+    continuation_delimiter: str,  # e.g. ''
+    hf_loading_vars: Dict,
+    hf_parsing_map: Dict,
+    destination_path: str,
+    prelimiter: str,  # e.g. 'Question: '
+    cot_delimiter: str,  # e.g. ' ### '
+    fewshot_random_seed: int,
+    pass_at_k: int,
+    generations_per_sample: int,
+    generation_kwargs: Dict,
+    early_stopping_criteria: Optional[List[str]] = None,
+    post_processing_funcs: Optional[List[Tuple[str, Dict]]] = None,
+) -> DataSpec:
     """Factory method that builds the specific dataset for the specified.
 
->>>>>>> 898928e2
     icl_task_type. See documentation for `get_icl_task_dataloader` for arugment
     documentation.
 
@@ -1790,15 +1726,11 @@
             generation_kwargs=generation_kwargs,
         )
         effective_batchsize = batch_size
-<<<<<<< HEAD
-    elif icl_task_type == 'generation_task_with_answers':
-=======
     elif icl_task_type == 'generation_task_with_answers' or icl_task_type == 'question_answering':
         if icl_task_type == 'question_answering':
             log.warning(
                 f'ICL task type `question_answering` has been deprecated, please use `generation_task_with_answers`.'
             )
->>>>>>> 898928e2
         dataset = InContextLearningGenerationTaskWithAnswersDataset(
             dataset_uri=dataset_uri,
             tokenizer=tokenizer,
@@ -1846,16 +1778,8 @@
     split_batch = None
     if isinstance(
             dataset,
-<<<<<<< HEAD
         (InContextLearningMultipleChoiceTaskDataset,
          InContextLearningGenerationTaskDataset),
-=======
-        (
-            InContextLearningMultipleChoiceTaskDataset,
-            InContextLearningGenerationTaskWithAnswersDataset,
-            InContextLearningCodeEvalDataset,
-        ),
->>>>>>> 898928e2
     ):
         split_batch = dataset.split_batch
 
@@ -1942,7 +1866,6 @@
 
 
 def get_icl_task_dataloader(
-<<<<<<< HEAD
     icl_task_type: str,
     dataset_uri: str,
     tokenizer: Union[transformers.PreTrainedTokenizer,
@@ -1968,33 +1891,6 @@
     post_processing_funcs: Optional[List[Tuple[str, Dict]]] = None,
 ) -> Union[DataSpec, Dict[str, DataSpec]]:
     """This constructs a dataloader (or dataloaders if has_categories is True)
-=======
-        icl_task_type: str,
-        dataset_uri: str,
-        tokenizer: Union[transformers.PreTrainedTokenizer,
-                         transformers.PreTrainedTokenizerFast],
-        batch_size: int,
-        max_seq_len: int,
-        pad_tok_id: int,
-        num_fewshot: int,
-        prompt_string: str,  # e.g. 'translate english to french:'
-        example_delimiter: str,  # e.g. '\n'
-        continuation_delimiter: str = '',
-        destination_path: str = '',
-        question_prelimiter: str = '',  # e.g. 'Question: '
-        fewshot_random_seed: int = 1234,
-        pass_at_k: int = 1,
-        generations_per_sample: int = 1,
-        cot_delimiter: str = '',
-        has_categories: bool = False,
-        hf_loading_vars: Optional[Dict] = None,
-        hf_parsing_map: Optional[Dict] = None,
-        generation_kwargs: Optional[Dict] = None,
-        early_stopping_criteria: Optional[List[str]] = None,
-        do_normalization: bool = True) -> Union[DataSpec, Dict[str, DataSpec]]:
-    r"""Constructs a dataloader (or dataloaders if has_categories is True)
-
->>>>>>> 898928e2
     capable of evaluating LLMs on in-context learning language modeling tasks,
     for example LAMBADA. An example usage is below:
 
@@ -2068,12 +1964,8 @@
                                                   keyword args in this fucntion (see https://huggingface.co/docs/transformers/main_classes/text_generation#transformers.GenerationConfig
                                                   for more details)
         early_stopping (List, default = None): A list of strings that, when found in a model's output, will be treated as a stopping criteria at metric computation time.
-<<<<<<< HEAD
-            Used in QA tasks with CoT
-=======
             Used in generation tasks with CoT
         do_normalization (bool, default = True): Whether or not to normalize the outputs and labels in InContextLearningGenerationTaskWithAnswersDataset. Only used in generation tasks.
->>>>>>> 898928e2
 
     Returns:
         DataLoader: A dataloader used for performing in-context learning evaluation on the dataset provided.
