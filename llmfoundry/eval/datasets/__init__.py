# Copyright 2024 MosaicML LLM Foundry authors
# SPDX-License-Identifier: Apache-2.0

# Copyright 2022 MosaicML Composer authors
# SPDX-License-Identifier: Apache-2.0

"""Natively supported datasets."""

from llmfoundry.eval.datasets.in_context_learning_evaluation import (
    InContextLearningCodeEvalDataset, InContextLearningDataset,
    InContextLearningGenerationTaskWithAnswersDataset,
    InContextLearningLMTaskDataset, InContextLearningMultipleChoiceTaskDataset,
    InContextLearningSchemaTaskDataset, get_icl_task_dataloader)
from llmfoundry.eval.datasets.utils import (get_continuation_span,
                                            get_fewshot_sample_idxs,
                                            make_padded_input, strip_data,
                                            tokenizer_needs_prefix_space,
                                            trim_context)

__all__ = [
    'InContextLearningDataset',
    'InContextLearningGenerationTaskWithAnswersDataset',
<<<<<<< HEAD
    'InContextLearningLMTaskDataset', 'InContextLearningCodeEvalDataset',
=======
    'InContextLearningLMTaskDataset',
    'InContextLearningCodeEvalDataset',
>>>>>>> 898928e2
    'InContextLearningMultipleChoiceTaskDataset',
    'InContextLearningSchemaTaskDataset',
    'get_icl_task_dataloader',
    'strip_data',
    'tokenizer_needs_prefix_space',
    'trim_context',
    'get_continuation_span',
    'get_fewshot_sample_idxs',
    'make_padded_input',
]<|MERGE_RESOLUTION|>--- conflicted
+++ resolved
@@ -20,12 +20,8 @@
 __all__ = [
     'InContextLearningDataset',
     'InContextLearningGenerationTaskWithAnswersDataset',
-<<<<<<< HEAD
-    'InContextLearningLMTaskDataset', 'InContextLearningCodeEvalDataset',
-=======
     'InContextLearningLMTaskDataset',
     'InContextLearningCodeEvalDataset',
->>>>>>> 898928e2
     'InContextLearningMultipleChoiceTaskDataset',
     'InContextLearningSchemaTaskDataset',
     'get_icl_task_dataloader',
