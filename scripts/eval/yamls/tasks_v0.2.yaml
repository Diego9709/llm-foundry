--- conflicted
+++ resolved
@@ -11,39 +11,6 @@
   dataset_uri: eval/local_data/world_knowledge/triviaqa_sm_sub.jsonl
   num_fewshot: [3]
   icl_task_type: question_answering
-<<<<<<< HEAD
-#BROKEN
-#-
-#  label: gsm8k
-#  dataset_uri: eval/local_data/symbolic_problem_solving/gsm8k.jsonl
-#  num_fewshot: [8, 5]
-#  icl_task_type: question_answering
-#  cot_delimiter: ' #### '
-#  continuation_delimiter: "\nA: Let's think step by step. "
-#  question_prelimiter: "Q: "
-#-
-#  label: agi_eval_sat_math
-#  dataset_uri: eval/local_data/symbolic_problem_solving/agi_eval_sat_math.jsonl
-#  num_fewshot: [3]
-#  icl_task_type: question_answering
-#  cot_delimiter: ' #### '
-#  continuation_delimiter: "\nA: Let's think step by step. "
-#-
-#  label: aqua
-#  dataset_uri: eval/local_data/symbolic_problem_solving/aqua.jsonl
-#  num_fewshot: [3]
-#  icl_task_type: question_answering
-#  cot_delimiter: ' #### '
-#  continuation_delimiter: "\nA: Let's think step by step. "
-#-
-#  label: svamp
-#  dataset_uri: eval/local_data/symbolic_problem_solving/svamp.jsonl
-#  num_fewshot: [5]
-#  icl_task_type: question_answering
-#  continuation_delimiter: "\nUsing the formula below:\n"
-#  cot_delimiter: ' #### '
-#  question_prelimiter: "Q: "
-=======
 -
   label: gsm8k
   dataset_uri: eval/local_data/symbolic_problem_solving/gsm8k.jsonl
@@ -74,7 +41,6 @@
   continuation_delimiter: "\nUsing the formula below:\n"
   cot_delimiter: " #### "
   question_prelimiter: "Q: "
->>>>>>> 57289699
 -
   label: bigbench_qa_wikidata
   dataset_uri: eval/local_data/world_knowledge/bigbench_qa_wikidata.jsonl
