# Copyright 2022 MosaicML LLM Foundry authors
# SPDX-License-Identifier: Apache-2.0

import copy
import logging
import os
import sys
import time
import warnings
from typing import Any, Dict, List, Optional, Tuple, Union

from composer.core.callback import Callback
import pandas as pd
import torch
from composer.loggers import MosaicMLLogger
from composer.loggers.logger_destination import LoggerDestination
from composer.models.base import ComposerModel
from composer.trainer import Trainer
from composer.utils import dist, get_device, reproducibility
from omegaconf import DictConfig, ListConfig
from omegaconf import OmegaConf as om
from transformers import (AutoModelForCausalLM, PreTrainedTokenizerBase,
                          T5ForConditionalGeneration)

from llmfoundry.models import MPTForCausalLM
from llmfoundry.models.model_registry import COMPOSER_MODEL_REGISTRY
from llmfoundry.utils.builders import (add_metrics_to_eval_loaders,
                                       build_evaluators, build_logger,
                                       build_tokenizer)
<<<<<<< HEAD
from llmfoundry.utils.builders import (build_icl_data_and_gauntlet, build_callback,
                                       build_logger, build_tokenizer)
from llmfoundry.utils.config_utils import pop_config, process_init_device
=======
from llmfoundry.utils.config_utils import (log_config, pop_config,
                                           process_init_device)

log = logging.getLogger(__name__)
>>>>>>> 127a8148


def load_peft_model(model_cfg: DictConfig, tokenizer: PreTrainedTokenizerBase,
                    num_retries: int) -> ComposerModel:
    try:
        from peft import PeftModel
    except ImportError as e:
        raise ImportError(
            f'Error importing from peft. Run `pip install -e .[gpu,peft]`. \n {e}'
        )

    model_registry = {
        'mpt_causal_lm': MPTForCausalLM,
        'hf_causal_lm': AutoModelForCausalLM,
        'hf_prefix_lm': AutoModelForCausalLM,
        'hf_t5': T5ForConditionalGeneration,
    }

    retries = 0
    composer_model_wrapper = None
    while retries < num_retries and composer_model_wrapper is None:
        try:
            trust_remote_code = model_cfg.get('trust_remote_code', True)
            use_auth_token = model_cfg.get('use_auth_token', False)
            model = model_registry[model_cfg.name].from_pretrained(
                model_cfg.pretrained_model_name_or_path,
                trust_remote_code=trust_remote_code,
                use_auth_token=use_auth_token,
            )

            peft_model = PeftModel.from_pretrained(
                model, model_cfg.pretrained_lora_id_or_path)

            composer_model_wrapper = COMPOSER_MODEL_REGISTRY[model_cfg.name](
                peft_model, tokenizer)
        except Exception as e:
            retries += 1
            if retries >= num_retries:
                raise e
            else:
                log.info(
                    f'Got exception {str(e)} while loading model {model_cfg.name}. {num_retries-retries} retries remaining'
                )

    assert composer_model_wrapper is not None
    return composer_model_wrapper


def load_model(model_cfg: DictConfig, tokenizer: PreTrainedTokenizerBase,
               fsdp_config: Optional[Dict], num_retries: int) -> ComposerModel:
    init_context = process_init_device(model_cfg, fsdp_config)

    retries = 0
    composer_model = None
    with init_context:
        while retries < num_retries and composer_model is None:
            try:
                composer_model = COMPOSER_MODEL_REGISTRY[model_cfg.name](
                    model_cfg, tokenizer)
            except Exception as e:
                retries += 1
                if retries >= num_retries:
                    raise e
                else:
                    log.info(
                        f'Got exception {str(e)} while loading model {model_cfg.name}. {num_retries-retries} retries remaining'
                    )

    assert composer_model is not None
    return composer_model


def evaluate_model(
    model_cfg: DictConfig,
    dist_timeout: Union[float, int],
    run_name: str,
    seed: int,
    icl_tasks: Union[str, ListConfig],
    max_seq_len: int,
    device_eval_batch_size: int,
    eval_gauntlet_config: Optional[Union[str, DictConfig]],
    eval_loader_config: Optional[Union[DictConfig, ListConfig]],
    fsdp_config: Optional[Dict],
    num_retries: int,
    loggers_cfg: Dict[str, Any],
    python_log_level: Optional[str],
    precision: str,
    eval_gauntlet_df: Optional[pd.DataFrame],
    icl_subset_num_batches: Optional[int],
<<<<<<< HEAD
    callback_configs: Optional[Dict]
=======
    metadata: Optional[Dict[str, str]],
    logged_config: DictConfig,
>>>>>>> 127a8148
):

    log.info(f'Evaluating model: {model_cfg.model_name}')
    # Build tokenizer and model
    tokenizer_cfg: Dict[str,
                        Any] = om.to_container(model_cfg.tokenizer,
                                               resolve=True)  # type: ignore
    tokenizer_name = tokenizer_cfg['name']
    tokenizer_kwargs = tokenizer_cfg.get('kwargs', {})
    tokenizer = build_tokenizer(tokenizer_name, tokenizer_kwargs)

    evaluators, logger_keys, eval_gauntlet_callback = build_evaluators(
        eval_loader_config,
        icl_tasks,
        eval_gauntlet_config,
        tokenizer=tokenizer,
        device_eval_batch_size=device_eval_batch_size,
        icl_seq_len=max_seq_len,
        icl_subset_num_batches=icl_subset_num_batches,
    )

    # Callbacks
    callbacks: List[Callback] = [
        build_callback(str(name), callback_cfg)
        for name, callback_cfg in callback_configs.items()
    ] if callback_configs else []

    if eval_gauntlet_callback is not None:
        callbacks.append(eval_gauntlet_callback)

    loggers: List[LoggerDestination] = [
        build_logger(name, logger_cfg)
        for name, logger_cfg in loggers_cfg.items()
    ]

    if metadata is not None:
        # Flatten the metadata for logging
        loggers_cfg.pop('metadata', None)
        loggers_cfg.update(metadata, merge=True)

        # Find the MosaicMLLogger
        mosaicml_logger = next((
            logger for logger in loggers if isinstance(logger, MosaicMLLogger)),
                               None)

        if mosaicml_logger is not None:
            mosaicml_logger.log_metrics(metadata)
            mosaicml_logger._flush_metadata(force_flush=True)

    if fsdp_config and model_cfg.model.get('load_in_8bit', False):
        raise ValueError(
            'The FSDP config block is not supported when loading ' +
            'Hugging Face models in 8bit.')

    if hasattr(model_cfg.model, 'pretrained_lora_id_or_path'):
        composer_model = load_peft_model(model_cfg.model, tokenizer,
                                         num_retries)
    else:
        composer_model = load_model(model_cfg.model, tokenizer, fsdp_config,
                                    num_retries)

    # Now add the eval metrics
    if eval_loader_config is not None:
        train_metrics = composer_model.get_metrics(is_train=True)
        evaluators = add_metrics_to_eval_loaders(evaluators, train_metrics)

    if eval_gauntlet_df is None and eval_gauntlet_callback is not None:
        eval_gauntlet_df = pd.DataFrame(
            columns=['model_name'] +
            [avg for avg in eval_gauntlet_callback.averages] +
            [t.name for t in eval_gauntlet_callback.categories])

    load_path = model_cfg.get('load_path', None)
    if model_cfg.model.name == 'mpt_causal_lm' and load_path is None:
        raise ValueError(
            'MPT causal LMs require a load_path to the checkpoint for model evaluation.'
            +
            ' Please check your yaml and the model_cfg to ensure that load_path is set.'
        )

    assert composer_model is not None

    log.info(f'Building trainer for {model_cfg.model_name}...')
    trainer = Trainer(
        run_name=run_name,
        seed=seed,
        model=composer_model,
        callbacks=callbacks,
        loggers=loggers,
        precision=precision,
        fsdp_config=fsdp_config,
        load_path=load_path,
        load_weights_only=True,
        progress_bar=False,
        log_to_console=True,
        dist_timeout=dist_timeout,
        python_log_level=python_log_level,
    )
    

    log.info('Evaluation config:')
    log_config(logged_config)

    log.info(f'Starting eval for {model_cfg.model_name}...')
    if torch.cuda.is_available():
        torch.cuda.synchronize()
    a = time.time()
    trainer.eval(eval_dataloader=evaluators)
    if torch.cuda.is_available():
        torch.cuda.synchronize()
    b = time.time()

    log.info(f'Ran {model_cfg.model_name} eval in: {b-a} seconds')
    return (trainer, logger_keys, eval_gauntlet_callback, eval_gauntlet_df)


def main(cfg: DictConfig) -> Tuple[List[Trainer], pd.DataFrame]:
    om.resolve(cfg)

    # Create copy of config for logging
    logged_cfg: DictConfig = copy.deepcopy(cfg)

    model_configs: ListConfig = pop_config(cfg, 'models', must_exist=True)
    eval_gauntlet_config: Optional[Union[str, DictConfig]] = pop_config(
        cfg, 'eval_gauntlet', must_exist=False, default_value=None)
    if eval_gauntlet_config is None:
        eval_gauntlet_config = pop_config(cfg,
                                          'model_gauntlet',
                                          must_exist=False,
                                          default_value=None)
        if eval_gauntlet_config:
            warnings.warn(
                'Use of the key `model_gauntlet` is deprecated, please use the key `eval_gauntlet`'
            )

    fsdp_dict_cfg: Optional[DictConfig] = pop_config(cfg,
                                                     'fsdp_config',
                                                     must_exist=False,
                                                     default_value=None)
    fsdp_config: Optional[Dict] = om.to_container(
        fsdp_dict_cfg,
        resolve=True) if fsdp_dict_cfg is not None else None  # type: ignore
    assert isinstance(fsdp_config, Dict) or fsdp_config is None

    # Mandatory Evaluation Parameters
    icl_tasks: Union[str, ListConfig] = pop_config(cfg,
                                                   'icl_tasks',
                                                   must_exist=True)
    max_seq_len: int = pop_config(cfg, 'max_seq_len', must_exist=True)
    device_eval_batch_size: int = pop_config(cfg,
                                             'device_eval_batch_size',
                                             must_exist=True)
    precision: str = pop_config(cfg,
                                'precision',
                                must_exist=False,
                                default_value=None)
    python_log_level: Optional[str] = pop_config(cfg,
                                                 'python_log_level',
                                                 must_exist=False,
                                                 default_value='debug')

    # Optional Evaluation Parameters with default values
    eval_loader_config: Optional[Union[DictConfig, ListConfig]] = pop_config(
        cfg, 'eval_loader', must_exist=False, default_value=None)
    seed: int = pop_config(cfg, 'seed', must_exist=False, default_value=17)
    dist_timeout: Union[float, int] = pop_config(cfg,
                                                 'dist_timeout',
                                                 must_exist=False,
                                                 default_value=600.0)
    default_run_name: str = os.environ.get('RUN_NAME', 'llm')
    run_name: str = pop_config(cfg,
                               'run_name',
                               must_exist=False,
                               default_value=default_run_name)
    num_retries: int = pop_config(cfg,
                                  'num_retries',
                                  must_exist=False,
                                  default_value=3)
    loggers_cfg: Dict[str, Any] = pop_config(cfg,
                                             'loggers',
                                             must_exist=False,
                                             default_value={})
    icl_subset_num_batches: int = pop_config(cfg,
                                             'icl_subset_num_batches',
                                             must_exist=False,
                                             default_value=None)
    metadata: Optional[Dict[str, str]] = pop_config(cfg,
                                                    'metadata',
                                                    must_exist=False,
                                                    default_value=None,
                                                    convert=True)

    # Pop out interpolation variables.
    pop_config(cfg, 'model_name_or_path', must_exist=False, default_value=None)
    callback_configs: Optional[DictConfig] = pop_config(cfg,
                                                        'callbacks',
                                                        must_exist=False,
                                                        default_value=None)
    
    # Warn for unused parameters
    for key in cfg:
        warnings.warn(
            f'Unused parameter {key} found in cfg. Please check your yaml to ensure this parameter is necessary.'
        )

    reproducibility.seed_all(seed)
    dist.initialize_dist(get_device(None), timeout=dist_timeout)

    if python_log_level is not None:
        logging.basicConfig(
            # Example of format string
            # 2022-06-29 11:22:26,152: rank0[822018][MainThread]: INFO: Message here
            format=
            f'%(asctime)s: rank{dist.get_global_rank()}[%(process)d][%(threadName)s]: %(levelname)s: %(name)s: %(message)s'
        )
        logging.getLogger('llmfoundry').setLevel(python_log_level.upper())

    eval_gauntlet_df = None
    models_df = None
    composite_scores = None
    trainers = []
    for model_cfg in model_configs:
        (trainer, logger_keys, eval_gauntlet_callback,
         eval_gauntlet_df) = evaluate_model(
             model_cfg=model_cfg,
             dist_timeout=dist_timeout,
             run_name=run_name,
             seed=seed,
             icl_tasks=icl_tasks,
             max_seq_len=max_seq_len,
             device_eval_batch_size=device_eval_batch_size,
             eval_gauntlet_config=eval_gauntlet_config,
             eval_loader_config=eval_loader_config,
             fsdp_config=fsdp_config,
             num_retries=num_retries,
             loggers_cfg=loggers_cfg,
             python_log_level=python_log_level,
             precision=precision,
             eval_gauntlet_df=eval_gauntlet_df,
             icl_subset_num_batches=icl_subset_num_batches,
<<<<<<< HEAD
             callback_configs=callback_configs)
=======
             metadata=metadata,
             logged_config=logged_cfg)
>>>>>>> 127a8148
        trainers.append(trainer)

        if eval_gauntlet_callback is not None:
            composite_scores = eval_gauntlet_callback.eval_after_all(
                trainer.state, trainer.logger)

        benchmark_to_taxonomy = {}
        if eval_gauntlet_callback is not None:
            for t in eval_gauntlet_callback.categories:
                for b in t.benchmarks:
                    benchmark_to_taxonomy[b.name] = t.name

        model_results = calculate_markdown_results(logger_keys, trainer,
                                                   benchmark_to_taxonomy,
                                                   model_cfg.model_name)

        if models_df is None:
            models_df = model_results
        else:
            models_df = pd.concat([models_df, model_results], ignore_index=True)

        if eval_gauntlet_df is not None and eval_gauntlet_callback is not None:
            assert composite_scores is not None
            row = {'model_name': model_cfg['model_name']}
            row.update(
                {k.split('/')[-1]: v for k, v in composite_scores.items()})
            eval_gauntlet_df = pd.concat(
                [eval_gauntlet_df, pd.DataFrame([row])], ignore_index=True)

            print(f'Printing gauntlet results for all models')

            print(
                eval_gauntlet_df.sort_values(
                    list(eval_gauntlet_callback.averages.keys())[0],
                    ascending=False).to_markdown(index=False))
        print(f'Printing complete results for all models')
        assert models_df is not None
        print(models_df.to_markdown(index=False))

    return trainers, eval_gauntlet_df





def calculate_markdown_results(logger_keys: List[str], trainer: Trainer,
                               benchmark_to_taxonomy: Dict[str, str],
                               model_name: str):
    results = {}

    for key in logger_keys:
        # dl_name is either 2-tuple (benchmark_name, num_fewshot)
        # or 3-tuple (benchmark_name, num_fewshot, subcategory)
        dl_name, metric_name = key.split('/')[1:-1], key.split('/')[-1]

        metric = trainer.state.eval_metrics.get('/'.join(dl_name),
                                                {}).get(metric_name, None)

        if metric is None:
            continue
        if dl_name[1] not in results:
            results[dl_name[1]] = {}

        if dl_name[0] not in results[dl_name[1]]:
            results[dl_name[1]][dl_name[0]] = {}

        if metric_name not in results[dl_name[1]][dl_name[0]]:
            results[dl_name[1]][dl_name[0]][metric_name] = []

        results[dl_name[1]][dl_name[0]][metric_name].append({
            'val': metric.compute(),
            'subcat': dl_name[-1] if len(dl_name) == 3 else 'no_subcat'
        })

    df = pd.DataFrame(columns=[
        'Category', 'Benchmark', 'Subtask', 'Score', 'Metric name',
        'Number few shot', 'Model'
    ])

    for num_shot in results:
        for benchmark in results[num_shot]:
            for metric in results[num_shot][benchmark]:
                subscores = results[num_shot][benchmark][metric]
                if len(subscores) == 1:
                    row = {
                        'Category': benchmark_to_taxonomy.get(benchmark, ''),
                        'Benchmark': benchmark,
                        'Subtask': None,
                        'Score': subscores[0]['val'],
                        'Metric name': metric,
                        'Number few shot': num_shot,
                        'Model': model_name
                    }
                    df = pd.concat([df, pd.DataFrame([row])], ignore_index=True)
                else:
                    row = {
                        'Category':
                            benchmark_to_taxonomy.get(benchmark, ''),
                        'Benchmark':
                            benchmark,
                        'Subtask':
                            'Average',
                        'Score':
                            sum(s['val'] for s in subscores) / len(subscores),
                        'Metric name':
                            metric,
                        'Number few shot':
                            num_shot,
                        'Model':
                            model_name
                    }
                    df = pd.concat([df, pd.DataFrame([row])], ignore_index=True)
                    for sub in subscores:
                        row = {
                            'Category':
                                benchmark_to_taxonomy.get(benchmark, ''),
                            'Benchmark':
                                None,
                            'Subtask':
                                sub['subcat'],
                            'Score':
                                sub['val'],
                            'Metric name':
                                metric,
                            'Number few shot':
                                num_shot,
                            'Model':
                                model_name
                        }
                        df = pd.concat([df, pd.DataFrame([row])],
                                       ignore_index=True)
    return df


if __name__ == '__main__':
    yaml_path, args_list = sys.argv[1], sys.argv[2:]
    with open(yaml_path) as f:
        yaml_cfg = om.load(f)
    cli_cfg = om.from_cli(args_list)
    cfg = om.merge(yaml_cfg, cli_cfg)
    assert isinstance(cfg, DictConfig)
    main(cfg)<|MERGE_RESOLUTION|>--- conflicted
+++ resolved
@@ -27,16 +27,12 @@
 from llmfoundry.utils.builders import (add_metrics_to_eval_loaders,
                                        build_evaluators, build_logger,
                                        build_tokenizer)
-<<<<<<< HEAD
 from llmfoundry.utils.builders import (build_icl_data_and_gauntlet, build_callback,
                                        build_logger, build_tokenizer)
-from llmfoundry.utils.config_utils import pop_config, process_init_device
-=======
 from llmfoundry.utils.config_utils import (log_config, pop_config,
                                            process_init_device)
 
 log = logging.getLogger(__name__)
->>>>>>> 127a8148
 
 
 def load_peft_model(model_cfg: DictConfig, tokenizer: PreTrainedTokenizerBase,
@@ -126,12 +122,9 @@
     precision: str,
     eval_gauntlet_df: Optional[pd.DataFrame],
     icl_subset_num_batches: Optional[int],
-<<<<<<< HEAD
-    callback_configs: Optional[Dict]
-=======
+    callback_configs: Optional[Dict],
     metadata: Optional[Dict[str, str]],
-    logged_config: DictConfig,
->>>>>>> 127a8148
+    logged_config: DictConfig
 ):
 
     log.info(f'Evaluating model: {model_cfg.model_name}')
@@ -372,12 +365,9 @@
              precision=precision,
              eval_gauntlet_df=eval_gauntlet_df,
              icl_subset_num_batches=icl_subset_num_batches,
-<<<<<<< HEAD
-             callback_configs=callback_configs)
-=======
+             callback_configs=callback_configs,
              metadata=metadata,
              logged_config=logged_cfg)
->>>>>>> 127a8148
         trainers.append(trainer)
 
         if eval_gauntlet_callback is not None:
